pub mod action;
mod callback_collection;
mod menu;
pub(crate) mod ref_counts;
#[cfg(any(test, feature = "test-support"))]
pub mod test_app_context;
pub(crate) mod window;
mod window_input_handler;

use crate::{
    elements::{AnyElement, AnyRootElement, RootElement},
    executor::{self, Task},
    image_cache::ImageCache,
    json,
    keymap_matcher::{self, Binding, KeymapContext, KeymapMatcher, Keystroke, MatchResult},
    platform::{
        self, FontSystem, KeyDownEvent, KeyUpEvent, ModifiersChangedEvent, MouseButton,
        PathPromptOptions, Platform, PromptLevel, WindowBounds, WindowOptions,
    },
    util::post_inc,
    window::{Window, WindowContext},
    AssetCache, AssetSource, ClipboardItem, FontCache, MouseRegionId,
};
pub use action::*;
use anyhow::{anyhow, Context, Result};
use callback_collection::CallbackCollection;
use collections::{hash_map::Entry, BTreeMap, HashMap, HashSet, VecDeque};
use derive_more::Deref;
pub use menu::*;
use parking_lot::Mutex;
use platform::Event;
use postage::oneshot;
#[cfg(any(test, feature = "test-support"))]
use ref_counts::LeakDetector;
use ref_counts::RefCounts;
use smallvec::SmallVec;
use smol::prelude::*;
use std::{
    any::{type_name, Any, TypeId},
    cell::RefCell,
    fmt::{self, Debug},
    hash::{Hash, Hasher},
    marker::PhantomData,
    mem,
    ops::{Deref, DerefMut, Range},
    path::{Path, PathBuf},
    pin::Pin,
    rc::{self, Rc},
    sync::{Arc, Weak},
    time::Duration,
};
#[cfg(any(test, feature = "test-support"))]
pub use test_app_context::{ContextHandle, TestAppContext};
use util::{
    http::{self, HttpClient},
    ResultExt,
};
use uuid::Uuid;
pub use window::MeasureParams;
use window_input_handler::WindowInputHandler;

pub trait Entity: 'static {
    type Event;

    fn release(&mut self, _: &mut AppContext) {}
    fn app_will_quit(
        &mut self,
        _: &mut AppContext,
    ) -> Option<Pin<Box<dyn 'static + Future<Output = ()>>>> {
        None
    }
}

pub trait View: Entity + Sized {
    fn render(&mut self, cx: &mut ViewContext<'_, '_, Self>) -> AnyElement<Self>;
    fn focus_in(&mut self, _: AnyViewHandle, _: &mut ViewContext<Self>) {}
    fn focus_out(&mut self, _: AnyViewHandle, _: &mut ViewContext<Self>) {}
    fn ui_name() -> &'static str {
        type_name::<Self>()
    }
    fn key_down(&mut self, _: &KeyDownEvent, _: &mut ViewContext<Self>) -> bool {
        false
    }
    fn key_up(&mut self, _: &KeyUpEvent, _: &mut ViewContext<Self>) -> bool {
        false
    }
    fn modifiers_changed(&mut self, _: &ModifiersChangedEvent, _: &mut ViewContext<Self>) -> bool {
        false
    }

    fn update_keymap_context(&self, keymap: &mut keymap_matcher::KeymapContext, _: &AppContext) {
        Self::reset_to_default_keymap_context(keymap);
    }

    fn reset_to_default_keymap_context(keymap: &mut keymap_matcher::KeymapContext) {
        keymap.clear();
        keymap.add_identifier(Self::ui_name());
    }

    fn debug_json(&self, _: &AppContext) -> serde_json::Value {
        serde_json::Value::Null
    }

    fn text_for_range(&self, _: Range<usize>, _: &AppContext) -> Option<String> {
        None
    }
    fn selected_text_range(&self, _: &AppContext) -> Option<Range<usize>> {
        None
    }
    fn marked_text_range(&self, _: &AppContext) -> Option<Range<usize>> {
        None
    }
    fn unmark_text(&mut self, _: &mut ViewContext<Self>) {}
    fn replace_text_in_range(
        &mut self,
        _: Option<Range<usize>>,
        _: &str,
        _: &mut ViewContext<Self>,
    ) {
    }
    fn replace_and_mark_text_in_range(
        &mut self,
        _: Option<Range<usize>>,
        _: &str,
        _: Option<Range<usize>>,
        _: &mut ViewContext<Self>,
    ) {
    }
}

pub trait BorrowAppContext {
    fn read_with<T, F: FnOnce(&AppContext) -> T>(&self, f: F) -> T;
    fn update<T, F: FnOnce(&mut AppContext) -> T>(&mut self, f: F) -> T;
}

pub trait BorrowWindowContext {
    type Result<T>;

    fn read_window<T, F>(&self, window: AnyWindowHandle, f: F) -> Self::Result<T>
    where
        F: FnOnce(&WindowContext) -> T;
    fn read_window_optional<T, F>(&self, window: AnyWindowHandle, f: F) -> Option<T>
    where
        F: FnOnce(&WindowContext) -> Option<T>;
    fn update_window<T, F>(&mut self, window: AnyWindowHandle, f: F) -> Self::Result<T>
    where
        F: FnOnce(&mut WindowContext) -> T;
    fn update_window_optional<T, F>(&mut self, window: AnyWindowHandle, f: F) -> Option<T>
    where
        F: FnOnce(&mut WindowContext) -> Option<T>;
}

#[derive(Clone)]
pub struct App(Rc<RefCell<AppContext>>);

impl App {
    pub fn new(asset_source: impl AssetSource) -> Result<Self> {
        let platform = platform::current::platform();
        let foreground = Rc::new(executor::Foreground::platform(platform.dispatcher())?);
        let foreground_platform = platform::current::foreground_platform(foreground.clone());
        let http_client = http::client();
        let app = Self(Rc::new(RefCell::new(AppContext::new(
            foreground,
            Arc::new(executor::Background::new()),
            platform.clone(),
            foreground_platform.clone(),
            Arc::new(FontCache::new(platform.fonts())),
            http_client,
            Default::default(),
            asset_source,
        ))));

        foreground_platform.on_event(Box::new({
            let cx = app.0.clone();
            move |event| {
                if let Event::KeyDown(KeyDownEvent { keystroke, .. }) = &event {
                    // Allow system menu "cmd-?" shortcut to be overridden
                    if keystroke.cmd
                        && !keystroke.shift
                        && !keystroke.alt
                        && !keystroke.function
                        && keystroke.key == "?"
                    {
                        if cx
                            .borrow_mut()
                            .update_active_window(|cx| cx.dispatch_keystroke(keystroke))
                            .unwrap_or(false)
                        {
                            return true;
                        }
                    }
                }
                false
            }
        }));
        foreground_platform.on_quit(Box::new({
            let cx = app.0.clone();
            move || {
                cx.borrow_mut().quit();
            }
        }));
        setup_menu_handlers(foreground_platform.as_ref(), &app);

        app.0.borrow_mut().weak_self = Some(Rc::downgrade(&app.0));
        Ok(app)
    }

    pub fn background(&self) -> Arc<executor::Background> {
        self.0.borrow().background().clone()
    }

    pub fn on_become_active<F>(self, mut callback: F) -> Self
    where
        F: 'static + FnMut(&mut AppContext),
    {
        let cx = self.0.clone();
        self.0
            .borrow_mut()
            .foreground_platform
            .on_become_active(Box::new(move || callback(&mut *cx.borrow_mut())));
        self
    }

    pub fn on_resign_active<F>(self, mut callback: F) -> Self
    where
        F: 'static + FnMut(&mut AppContext),
    {
        let cx = self.0.clone();
        self.0
            .borrow_mut()
            .foreground_platform
            .on_resign_active(Box::new(move || callback(&mut *cx.borrow_mut())));
        self
    }

    pub fn on_quit<F>(&mut self, mut callback: F) -> &mut Self
    where
        F: 'static + FnMut(&mut AppContext),
    {
        let cx = self.0.clone();
        self.0
            .borrow_mut()
            .foreground_platform
            .on_quit(Box::new(move || callback(&mut *cx.borrow_mut())));
        self
    }

    /// Handle the application being re-activated when no windows are open.
    pub fn on_reopen<F>(&mut self, mut callback: F) -> &mut Self
    where
        F: 'static + FnMut(&mut AppContext),
    {
        let cx = self.0.clone();
        self.0
            .borrow_mut()
            .foreground_platform
            .on_reopen(Box::new(move || callback(&mut *cx.borrow_mut())));
        self
    }

    pub fn on_event<F>(&mut self, mut callback: F) -> &mut Self
    where
        F: 'static + FnMut(Event, &mut AppContext) -> bool,
    {
        let cx = self.0.clone();
        self.0
            .borrow_mut()
            .foreground_platform
            .on_event(Box::new(move |event| {
                callback(event, &mut *cx.borrow_mut())
            }));
        self
    }

    pub fn on_open_urls<F>(&mut self, mut callback: F) -> &mut Self
    where
        F: 'static + FnMut(Vec<String>, &mut AppContext),
    {
        let cx = self.0.clone();
        self.0
            .borrow_mut()
            .foreground_platform
            .on_open_urls(Box::new(move |urls| callback(urls, &mut *cx.borrow_mut())));
        self
    }

    pub fn run<F>(self, on_finish_launching: F)
    where
        F: 'static + FnOnce(&mut AppContext),
    {
        let platform = self.0.borrow().foreground_platform.clone();
        platform.run(Box::new(move || {
            let mut cx = self.0.borrow_mut();
            let cx = &mut *cx;
            crate::views::init(cx);
            on_finish_launching(cx);
        }))
    }

    pub fn platform(&self) -> Arc<dyn Platform> {
        self.0.borrow().platform.clone()
    }

    pub fn font_cache(&self) -> Arc<FontCache> {
        self.0.borrow().font_cache.clone()
    }

    fn update<T, F: FnOnce(&mut AppContext) -> T>(&mut self, callback: F) -> T {
        let mut state = self.0.borrow_mut();
        let result = state.update(callback);
        state.pending_notifications.clear();
        result
    }

    fn update_window<T, F>(&mut self, window: AnyWindowHandle, callback: F) -> Option<T>
    where
        F: FnOnce(&mut WindowContext) -> T,
    {
        let mut state = self.0.borrow_mut();
        let result = state.update_window(window, callback);
        state.pending_notifications.clear();
        result
    }
}

#[derive(Clone)]
pub struct AsyncAppContext(Rc<RefCell<AppContext>>);

impl AsyncAppContext {
    pub fn spawn<F, Fut, T>(&self, f: F) -> Task<T>
    where
        F: FnOnce(AsyncAppContext) -> Fut,
        Fut: 'static + Future<Output = T>,
        T: 'static,
    {
        self.0.borrow().foreground.spawn(f(self.clone()))
    }

    pub fn read<T, F: FnOnce(&AppContext) -> T>(&self, callback: F) -> T {
        callback(&*self.0.borrow())
    }

    pub fn update<T, F: FnOnce(&mut AppContext) -> T>(&mut self, callback: F) -> T {
        self.0.borrow_mut().update(callback)
    }

    pub fn windows(&self) -> Vec<AnyWindowHandle> {
        self.0.borrow().windows().collect()
    }

    pub fn add_model<T, F>(&mut self, build_model: F) -> ModelHandle<T>
    where
        T: Entity,
        F: FnOnce(&mut ModelContext<T>) -> T,
    {
        self.update(|cx| cx.add_model(build_model))
    }

    pub fn add_window<T, F>(
        &mut self,
        window_options: WindowOptions,
        build_root_view: F,
    ) -> WindowHandle<T>
    where
        T: View,
        F: FnOnce(&mut ViewContext<T>) -> T,
    {
        self.update(|cx| cx.add_window(window_options, build_root_view))
    }

    pub fn platform(&self) -> Arc<dyn Platform> {
        self.0.borrow().platform().clone()
    }

    pub fn foreground(&self) -> Rc<executor::Foreground> {
        self.0.borrow().foreground.clone()
    }

    pub fn background(&self) -> Arc<executor::Background> {
        self.0.borrow().background.clone()
    }
}

impl BorrowAppContext for AsyncAppContext {
    fn read_with<T, F: FnOnce(&AppContext) -> T>(&self, f: F) -> T {
        self.0.borrow().read_with(f)
    }

    fn update<T, F: FnOnce(&mut AppContext) -> T>(&mut self, f: F) -> T {
        self.0.borrow_mut().update(f)
    }
}

impl BorrowWindowContext for AsyncAppContext {
    type Result<T> = Option<T>;

    fn read_window<T, F>(&self, window: AnyWindowHandle, f: F) -> Self::Result<T>
    where
        F: FnOnce(&WindowContext) -> T,
    {
        self.0.borrow().read_with(|cx| cx.read_window(window, f))
    }

    fn read_window_optional<T, F>(&self, window: AnyWindowHandle, f: F) -> Option<T>
    where
        F: FnOnce(&WindowContext) -> Option<T>,
    {
        self.0
            .borrow_mut()
            .update(|cx| cx.read_window_optional(window, f))
    }

    fn update_window<T, F>(&mut self, window: AnyWindowHandle, f: F) -> Self::Result<T>
    where
        F: FnOnce(&mut WindowContext) -> T,
    {
        self.0.borrow_mut().update(|cx| cx.update_window(window, f))
    }

    fn update_window_optional<T, F>(&mut self, window: AnyWindowHandle, f: F) -> Option<T>
    where
        F: FnOnce(&mut WindowContext) -> Option<T>,
    {
        self.0
            .borrow_mut()
            .update(|cx| cx.update_window_optional(window, f))
    }
}

type ActionCallback = dyn FnMut(&mut dyn AnyView, &dyn Action, &mut WindowContext, usize);
type GlobalActionCallback = dyn FnMut(&dyn Action, &mut AppContext);

type SubscriptionCallback = Box<dyn FnMut(&dyn Any, &mut AppContext) -> bool>;
type GlobalSubscriptionCallback = Box<dyn FnMut(&dyn Any, &mut AppContext)>;
type ObservationCallback = Box<dyn FnMut(&mut AppContext) -> bool>;
type GlobalObservationCallback = Box<dyn FnMut(&mut AppContext)>;
type FocusObservationCallback = Box<dyn FnMut(bool, &mut WindowContext) -> bool>;
type ReleaseObservationCallback = Box<dyn FnMut(&dyn Any, &mut AppContext)>;
type ActionObservationCallback = Box<dyn FnMut(TypeId, &mut AppContext)>;
type WindowActivationCallback = Box<dyn FnMut(bool, &mut WindowContext) -> bool>;
type WindowFullscreenCallback = Box<dyn FnMut(bool, &mut WindowContext) -> bool>;
type WindowBoundsCallback = Box<dyn FnMut(WindowBounds, Uuid, &mut WindowContext) -> bool>;
type KeystrokeCallback =
    Box<dyn FnMut(&Keystroke, &MatchResult, Option<&Box<dyn Action>>, &mut WindowContext) -> bool>;
type ActiveLabeledTasksCallback = Box<dyn FnMut(&mut AppContext) -> bool>;
type DeserializeActionCallback = fn(json: serde_json::Value) -> anyhow::Result<Box<dyn Action>>;
type WindowShouldCloseSubscriptionCallback = Box<dyn FnMut(&mut AppContext) -> bool>;

pub struct AppContext {
    models: HashMap<usize, Box<dyn AnyModel>>,
    views: HashMap<(AnyWindowHandle, usize), Box<dyn AnyView>>,
    views_metadata: HashMap<(AnyWindowHandle, usize), ViewMetadata>,
    windows: HashMap<AnyWindowHandle, Window>,
    globals: HashMap<TypeId, Box<dyn Any>>,
    element_states: HashMap<ElementStateId, Box<dyn Any>>,
    background: Arc<executor::Background>,
    ref_counts: Arc<Mutex<RefCounts>>,

    weak_self: Option<rc::Weak<RefCell<Self>>>,
    platform: Arc<dyn Platform>,
    foreground_platform: Rc<dyn platform::ForegroundPlatform>,
    pub asset_cache: Arc<AssetCache>,
    font_system: Arc<dyn FontSystem>,
    pub font_cache: Arc<FontCache>,
    pub image_cache: Arc<ImageCache>,
    action_deserializers: HashMap<&'static str, (TypeId, DeserializeActionCallback)>,
    capture_actions: HashMap<TypeId, HashMap<TypeId, Vec<Box<ActionCallback>>>>,
    // Entity Types -> { Action Types -> Action Handlers }
    actions: HashMap<TypeId, HashMap<TypeId, Vec<Box<ActionCallback>>>>,
    // Action Types -> Action Handlers
    global_actions: HashMap<TypeId, Box<GlobalActionCallback>>,
    keystroke_matcher: KeymapMatcher,
    next_id: usize,
    // next_window: AnyWindowHandle,
    next_subscription_id: usize,
    frame_count: usize,

    subscriptions: CallbackCollection<usize, SubscriptionCallback>,
    global_subscriptions: CallbackCollection<TypeId, GlobalSubscriptionCallback>,
    observations: CallbackCollection<usize, ObservationCallback>,
    global_observations: CallbackCollection<TypeId, GlobalObservationCallback>,
    focus_observations: CallbackCollection<usize, FocusObservationCallback>,
    release_observations: CallbackCollection<usize, ReleaseObservationCallback>,
    action_dispatch_observations: CallbackCollection<(), ActionObservationCallback>,
    window_activation_observations: CallbackCollection<AnyWindowHandle, WindowActivationCallback>,
    window_fullscreen_observations: CallbackCollection<AnyWindowHandle, WindowFullscreenCallback>,
    window_bounds_observations: CallbackCollection<AnyWindowHandle, WindowBoundsCallback>,
    keystroke_observations: CallbackCollection<AnyWindowHandle, KeystrokeCallback>,
    active_labeled_task_observations: CallbackCollection<(), ActiveLabeledTasksCallback>,

    foreground: Rc<executor::Foreground>,
    pending_effects: VecDeque<Effect>,
    pending_notifications: HashSet<usize>,
    pending_global_notifications: HashSet<TypeId>,
    pending_flushes: usize,
    flushing_effects: bool,
    halt_action_dispatch: bool,
    next_labeled_task_id: usize,
    active_labeled_tasks: BTreeMap<usize, &'static str>,
}

impl AppContext {
    fn new(
        foreground: Rc<executor::Foreground>,
        background: Arc<executor::Background>,
        platform: Arc<dyn platform::Platform>,
        foreground_platform: Rc<dyn platform::ForegroundPlatform>,
        font_cache: Arc<FontCache>,
        http_client: Arc<dyn HttpClient>,
        ref_counts: RefCounts,
        asset_source: impl AssetSource,
    ) -> Self {
        Self {
            models: Default::default(),
            views: Default::default(),
            views_metadata: Default::default(),
            windows: Default::default(),
            globals: Default::default(),
            element_states: Default::default(),
            ref_counts: Arc::new(Mutex::new(ref_counts)),
            background,

            weak_self: None,
            font_system: platform.fonts(),
            platform,
            foreground_platform,
            font_cache,
            image_cache: Arc::new(ImageCache::new(http_client)),
            asset_cache: Arc::new(AssetCache::new(asset_source)),
            action_deserializers: Default::default(),
            capture_actions: Default::default(),
            actions: Default::default(),
            global_actions: Default::default(),
            keystroke_matcher: KeymapMatcher::default(),
            next_id: 0,
            next_subscription_id: 0,
            frame_count: 0,
            subscriptions: Default::default(),
            global_subscriptions: Default::default(),
            observations: Default::default(),
            focus_observations: Default::default(),
            release_observations: Default::default(),
            global_observations: Default::default(),
            window_activation_observations: Default::default(),
            window_fullscreen_observations: Default::default(),
            window_bounds_observations: Default::default(),
            keystroke_observations: Default::default(),
            action_dispatch_observations: Default::default(),
            active_labeled_task_observations: Default::default(),
            foreground,
            pending_effects: VecDeque::new(),
            pending_notifications: Default::default(),
            pending_global_notifications: Default::default(),
            pending_flushes: 0,
            flushing_effects: false,
            halt_action_dispatch: false,
            next_labeled_task_id: 0,
            active_labeled_tasks: Default::default(),
        }
    }

    pub fn background(&self) -> &Arc<executor::Background> {
        &self.background
    }

    pub fn font_cache(&self) -> &Arc<FontCache> {
        &self.font_cache
    }

    pub fn platform(&self) -> &Arc<dyn Platform> {
        &self.platform
    }

    pub fn has_global<T: 'static>(&self) -> bool {
        self.globals.contains_key(&TypeId::of::<T>())
    }

    pub fn global<T: 'static>(&self) -> &T {
        if let Some(global) = self.globals.get(&TypeId::of::<T>()) {
            global.downcast_ref().unwrap()
        } else {
            panic!("no global has been added for {}", type_name::<T>());
        }
    }

    pub fn optional_global<T: 'static>(&self) -> Option<&T> {
        if let Some(global) = self.globals.get(&TypeId::of::<T>()) {
            Some(global.downcast_ref().unwrap())
        } else {
            None
        }
    }

    pub fn upgrade(&self) -> App {
        App(self.weak_self.as_ref().unwrap().upgrade().unwrap())
    }

    fn quit(&mut self) {
        let mut futures = Vec::new();

        self.update(|cx| {
            for model_id in cx.models.keys().copied().collect::<Vec<_>>() {
                let mut model = cx.models.remove(&model_id).unwrap();
                futures.extend(model.app_will_quit(cx));
                cx.models.insert(model_id, model);
            }

            for view_id in cx.views.keys().copied().collect::<Vec<_>>() {
                let mut view = cx.views.remove(&view_id).unwrap();
                futures.extend(view.app_will_quit(cx));
                cx.views.insert(view_id, view);
            }
        });

        self.windows.clear();
        self.flush_effects();

        let futures = futures::future::join_all(futures);
        if self
            .background
            .block_with_timeout(Duration::from_millis(100), futures)
            .is_err()
        {
            log::error!("timed out waiting on app_will_quit");
        }
    }

    pub fn foreground(&self) -> &Rc<executor::Foreground> {
        &self.foreground
    }

    pub fn deserialize_action(
        &self,
        name: &str,
        argument: Option<serde_json::Value>,
    ) -> Result<Box<dyn Action>> {
        let callback = self
            .action_deserializers
            .get(name)
            .ok_or_else(|| anyhow!("unknown action {}", name))?
            .1;
        callback(argument.unwrap_or_else(|| serde_json::Value::Object(Default::default())))
            .with_context(|| format!("invalid data for action {}", name))
    }

    pub fn add_action<A, V, F, R>(&mut self, handler: F)
    where
        A: Action,
        V: 'static,
        F: 'static + FnMut(&mut V, &A, &mut ViewContext<V>) -> R,
    {
        self.add_action_internal(handler, false)
    }

    pub fn capture_action<A, V, F>(&mut self, handler: F)
    where
        A: Action,
        V: 'static,
        F: 'static + FnMut(&mut V, &A, &mut ViewContext<V>),
    {
        self.add_action_internal(handler, true)
    }

    fn add_action_internal<A, V, F, R>(&mut self, mut handler: F, capture: bool)
    where
        A: Action,
        V: 'static,
        F: 'static + FnMut(&mut V, &A, &mut ViewContext<V>) -> R,
    {
        let handler = Box::new(
            move |view: &mut dyn AnyView,
                  action: &dyn Action,
                  cx: &mut WindowContext,
                  view_id: usize| {
                let action = action.as_any().downcast_ref().unwrap();
                let mut cx = ViewContext::mutable(cx, view_id);
                handler(
                    view.as_any_mut()
                        .downcast_mut()
                        .expect("downcast is type safe"),
                    action,
                    &mut cx,
                );
            },
        );

        self.action_deserializers
            .entry(A::qualified_name())
            .or_insert((TypeId::of::<A>(), A::from_json_str));

        let actions = if capture {
            &mut self.capture_actions
        } else {
            &mut self.actions
        };

        actions
            .entry(TypeId::of::<V>())
            .or_default()
            .entry(TypeId::of::<A>())
            .or_default()
            .push(handler);
    }

    pub fn add_async_action<A, V, F>(&mut self, mut handler: F)
    where
        A: Action,
        V: 'static,
        F: 'static + FnMut(&mut V, &A, &mut ViewContext<V>) -> Option<Task<Result<()>>>,
    {
        self.add_action(move |view, action, cx| {
            if let Some(task) = handler(view, action, cx) {
                task.detach_and_log_err(cx);
            }
        })
    }

    pub fn add_global_action<A, F>(&mut self, mut handler: F)
    where
        A: Action,
        F: 'static + FnMut(&A, &mut AppContext),
    {
        let handler = Box::new(move |action: &dyn Action, cx: &mut AppContext| {
            let action = action.as_any().downcast_ref().unwrap();
            handler(action, cx);
        });

        self.action_deserializers
            .entry(A::qualified_name())
            .or_insert((TypeId::of::<A>(), A::from_json_str));

        if self
            .global_actions
            .insert(TypeId::of::<A>(), handler)
            .is_some()
        {
            panic!(
                "registered multiple global handlers for {}",
                type_name::<A>()
            );
        }
    }

    pub fn view_ui_name(&self, window: AnyWindowHandle, view_id: usize) -> Option<&'static str> {
        Some(self.views.get(&(window, view_id))?.ui_name())
    }

    pub fn view_type_id(&self, window: AnyWindowHandle, view_id: usize) -> Option<TypeId> {
        self.views_metadata
            .get(&(window, view_id))
            .map(|metadata| metadata.type_id)
    }

    pub fn active_labeled_tasks<'a>(
        &'a self,
    ) -> impl DoubleEndedIterator<Item = &'static str> + 'a {
        self.active_labeled_tasks.values().cloned()
    }

    pub(crate) fn start_frame(&mut self) {
        self.frame_count += 1;
    }

    pub fn update<T, F: FnOnce(&mut Self) -> T>(&mut self, callback: F) -> T {
        self.pending_flushes += 1;
        let result = callback(self);
        self.flush_effects();
        result
    }

    fn read_window<T, F: FnOnce(&WindowContext) -> T>(
        &self,
        handle: AnyWindowHandle,
        callback: F,
    ) -> Option<T> {
        let window = self.windows.get(&handle)?;
        let window_context = WindowContext::immutable(self, &window, handle);
        Some(callback(&window_context))
    }

    pub fn update_active_window<T, F: FnOnce(&mut WindowContext) -> T>(
        &mut self,
        callback: F,
    ) -> Option<T> {
        self.active_window()
            .and_then(|window| window.update(self, callback))
    }

    pub fn prompt_for_paths(
        &self,
        options: PathPromptOptions,
    ) -> oneshot::Receiver<Option<Vec<PathBuf>>> {
        self.foreground_platform.prompt_for_paths(options)
    }

    pub fn prompt_for_new_path(&self, directory: &Path) -> oneshot::Receiver<Option<PathBuf>> {
        self.foreground_platform.prompt_for_new_path(directory)
    }

    pub fn reveal_path(&self, path: &Path) {
        self.foreground_platform.reveal_path(path)
    }

    pub fn emit_global<E: Any>(&mut self, payload: E) {
        self.pending_effects.push_back(Effect::GlobalEvent {
            payload: Box::new(payload),
        });
    }

    pub fn subscribe<E, H, F>(&mut self, handle: &H, mut callback: F) -> Subscription
    where
        E: Entity,
        E::Event: 'static,
        H: Handle<E>,
        F: 'static + FnMut(H, &E::Event, &mut Self),
    {
        self.subscribe_internal(handle, move |handle, event, cx| {
            callback(handle, event, cx);
            true
        })
    }

    pub fn subscribe_global<E, F>(&mut self, mut callback: F) -> Subscription
    where
        E: Any,
        F: 'static + FnMut(&E, &mut Self),
    {
        let subscription_id = post_inc(&mut self.next_subscription_id);
        let type_id = TypeId::of::<E>();
        self.pending_effects.push_back(Effect::GlobalSubscription {
            type_id,
            subscription_id,
            callback: Box::new(move |payload, cx| {
                let payload = payload.downcast_ref().expect("downcast is type safe");
                callback(payload, cx)
            }),
        });
        Subscription::GlobalSubscription(
            self.global_subscriptions
                .subscribe(type_id, subscription_id),
        )
    }

    pub fn observe<E, H, F>(&mut self, handle: &H, mut callback: F) -> Subscription
    where
        E: Entity,
        E::Event: 'static,
        H: Handle<E>,
        F: 'static + FnMut(H, &mut Self),
    {
        self.observe_internal(handle, move |handle, cx| {
            callback(handle, cx);
            true
        })
    }

    fn subscribe_internal<E, H, F>(&mut self, handle: &H, mut callback: F) -> Subscription
    where
        E: Entity,
        E::Event: 'static,
        H: Handle<E>,
        F: 'static + FnMut(H, &E::Event, &mut Self) -> bool,
    {
        let subscription_id = post_inc(&mut self.next_subscription_id);
        let emitter = handle.downgrade();
        self.pending_effects.push_back(Effect::Subscription {
            entity_id: handle.id(),
            subscription_id,
            callback: Box::new(move |payload, cx| {
                if let Some(emitter) = H::upgrade_from(&emitter, cx) {
                    let payload = payload.downcast_ref().expect("downcast is type safe");
                    callback(emitter, payload, cx)
                } else {
                    false
                }
            }),
        });
        Subscription::Subscription(self.subscriptions.subscribe(handle.id(), subscription_id))
    }

    fn observe_internal<E, H, F>(&mut self, handle: &H, mut callback: F) -> Subscription
    where
        E: Entity,
        E::Event: 'static,
        H: Handle<E>,
        F: 'static + FnMut(H, &mut Self) -> bool,
    {
        let subscription_id = post_inc(&mut self.next_subscription_id);
        let observed = handle.downgrade();
        let entity_id = handle.id();
        self.pending_effects.push_back(Effect::Observation {
            entity_id,
            subscription_id,
            callback: Box::new(move |cx| {
                if let Some(observed) = H::upgrade_from(&observed, cx) {
                    callback(observed, cx)
                } else {
                    false
                }
            }),
        });
        Subscription::Observation(self.observations.subscribe(entity_id, subscription_id))
    }

    fn observe_focus<F, V>(&mut self, handle: &ViewHandle<V>, mut callback: F) -> Subscription
    where
        V: 'static,
        F: 'static + FnMut(ViewHandle<V>, bool, &mut WindowContext) -> bool,
    {
        let subscription_id = post_inc(&mut self.next_subscription_id);
        let observed = handle.downgrade();
        let view_id = handle.id();

        self.pending_effects.push_back(Effect::FocusObservation {
            view_id,
            subscription_id,
            callback: Box::new(move |focused, cx| {
                if let Some(observed) = observed.upgrade(cx) {
                    callback(observed, focused, cx)
                } else {
                    false
                }
            }),
        });
        Subscription::FocusObservation(self.focus_observations.subscribe(view_id, subscription_id))
    }

    pub fn observe_global<G, F>(&mut self, mut observe: F) -> Subscription
    where
        G: Any,
        F: 'static + FnMut(&mut AppContext),
    {
        let type_id = TypeId::of::<G>();
        let id = post_inc(&mut self.next_subscription_id);

        self.global_observations.add_callback(
            type_id,
            id,
            Box::new(move |cx: &mut AppContext| observe(cx)),
        );
        Subscription::GlobalObservation(self.global_observations.subscribe(type_id, id))
    }

    pub fn observe_default_global<G, F>(&mut self, observe: F) -> Subscription
    where
        G: Any + Default,
        F: 'static + FnMut(&mut AppContext),
    {
        if !self.has_global::<G>() {
            self.set_global(G::default());
        }
        self.observe_global::<G, F>(observe)
    }

    pub fn observe_release<E, H, F>(&mut self, handle: &H, callback: F) -> Subscription
    where
        E: Entity,
        E::Event: 'static,
        H: Handle<E>,
        F: 'static + FnOnce(&E, &mut Self),
    {
        let id = post_inc(&mut self.next_subscription_id);
        let mut callback = Some(callback);
        self.release_observations.add_callback(
            handle.id(),
            id,
            Box::new(move |released, cx| {
                let released = released.downcast_ref().unwrap();
                if let Some(callback) = callback.take() {
                    callback(released, cx)
                }
            }),
        );
        Subscription::ReleaseObservation(self.release_observations.subscribe(handle.id(), id))
    }

    pub fn observe_actions<F>(&mut self, callback: F) -> Subscription
    where
        F: 'static + FnMut(TypeId, &mut AppContext),
    {
        let subscription_id = post_inc(&mut self.next_subscription_id);
        self.action_dispatch_observations
            .add_callback((), subscription_id, Box::new(callback));
        Subscription::ActionObservation(
            self.action_dispatch_observations
                .subscribe((), subscription_id),
        )
    }

    fn observe_active_labeled_tasks<F>(&mut self, callback: F) -> Subscription
    where
        F: 'static + FnMut(&mut AppContext) -> bool,
    {
        let subscription_id = post_inc(&mut self.next_subscription_id);
        self.active_labeled_task_observations
            .add_callback((), subscription_id, Box::new(callback));
        Subscription::ActiveLabeledTasksObservation(
            self.active_labeled_task_observations
                .subscribe((), subscription_id),
        )
    }

    pub fn defer(&mut self, callback: impl 'static + FnOnce(&mut AppContext)) {
        self.pending_effects.push_back(Effect::Deferred {
            callback: Box::new(callback),
            after_window_update: false,
        })
    }

    pub fn after_window_update(&mut self, callback: impl 'static + FnOnce(&mut AppContext)) {
        self.pending_effects.push_back(Effect::Deferred {
            callback: Box::new(callback),
            after_window_update: true,
        })
    }

    fn notify_model(&mut self, model_id: usize) {
        if self.pending_notifications.insert(model_id) {
            self.pending_effects
                .push_back(Effect::ModelNotification { model_id });
        }
    }

    fn notify_view(&mut self, window: AnyWindowHandle, view_id: usize) {
        if self.pending_notifications.insert(view_id) {
            self.pending_effects
                .push_back(Effect::ViewNotification { window, view_id });
        }
    }

    fn notify_global(&mut self, type_id: TypeId) {
        if self.pending_global_notifications.insert(type_id) {
            self.pending_effects
                .push_back(Effect::GlobalNotification { type_id });
        }
    }

    pub fn all_action_names<'a>(&'a self) -> impl Iterator<Item = &'static str> + 'a {
        self.action_deserializers.keys().copied()
    }

    pub fn is_action_available(&self, action: &dyn Action) -> bool {
        let mut available_in_window = false;
        let action_id = action.id();
        if let Some(window) = self.active_window() {
            available_in_window = self
                .read_window(window, |cx| {
                    if let Some(focused_view_id) = cx.focused_view_id() {
                        for view_id in cx.ancestors(focused_view_id) {
                            if let Some(view_metadata) =
                                cx.views_metadata.get(&(cx.window_handle, view_id))
                            {
                                if let Some(actions) = cx.actions.get(&view_metadata.type_id) {
                                    if actions.contains_key(&action_id) {
                                        return true;
                                    }
                                }
                            }
                        }
                    }
                    false
                })
                .unwrap_or(false);
        }
        available_in_window || self.global_actions.contains_key(&action_id)
    }

    fn actions_mut(
        &mut self,
        capture_phase: bool,
    ) -> &mut HashMap<TypeId, HashMap<TypeId, Vec<Box<ActionCallback>>>> {
        if capture_phase {
            &mut self.capture_actions
        } else {
            &mut self.actions
        }
    }

    fn dispatch_global_action_any(&mut self, action: &dyn Action) -> bool {
        self.update(|this| {
            if let Some((name, mut handler)) = this.global_actions.remove_entry(&action.id()) {
                handler(action, this);
                this.global_actions.insert(name, handler);
                true
            } else {
                false
            }
        })
    }

    pub fn add_bindings<T: IntoIterator<Item = Binding>>(&mut self, bindings: T) {
        self.keystroke_matcher.add_bindings(bindings);
    }

    pub fn clear_bindings(&mut self) {
        self.keystroke_matcher.clear_bindings();
    }

    pub fn binding_for_action(&self, action: &dyn Action) -> Option<&Binding> {
        self.keystroke_matcher
            .bindings_for_action(action.id())
            .find(|binding| binding.action().eq(action))
    }

    pub fn default_global<T: 'static + Default>(&mut self) -> &T {
        let type_id = TypeId::of::<T>();
        self.update(|this| {
            if let Entry::Vacant(entry) = this.globals.entry(type_id) {
                entry.insert(Box::new(T::default()));
                this.notify_global(type_id);
            }
        });
        self.globals.get(&type_id).unwrap().downcast_ref().unwrap()
    }

    pub fn set_global<T: 'static>(&mut self, state: T) {
        self.update(|this| {
            let type_id = TypeId::of::<T>();
            this.globals.insert(type_id, Box::new(state));
            this.notify_global(type_id);
        });
    }

    pub fn update_default_global<T, F, U>(&mut self, update: F) -> U
    where
        T: 'static + Default,
        F: FnOnce(&mut T, &mut AppContext) -> U,
    {
        self.update(|mut this| {
            Self::update_default_global_internal(&mut this, |global, cx| update(global, cx))
        })
    }

    fn update_default_global_internal<C, T, F, U>(this: &mut C, update: F) -> U
    where
        C: DerefMut<Target = AppContext>,
        T: 'static + Default,
        F: FnOnce(&mut T, &mut C) -> U,
    {
        let type_id = TypeId::of::<T>();
        let mut state = this
            .globals
            .remove(&type_id)
            .unwrap_or_else(|| Box::new(T::default()));
        let result = update(state.downcast_mut().unwrap(), this);
        this.globals.insert(type_id, state);
        this.notify_global(type_id);
        result
    }

    pub fn update_global<T, F, U>(&mut self, update: F) -> U
    where
        T: 'static,
        F: FnOnce(&mut T, &mut AppContext) -> U,
    {
        self.update(|mut this| {
            Self::update_global_internal(&mut this, |global, cx| update(global, cx))
        })
    }

    fn update_global_internal<C, T, F, U>(this: &mut C, update: F) -> U
    where
        C: DerefMut<Target = AppContext>,
        T: 'static,
        F: FnOnce(&mut T, &mut C) -> U,
    {
        let type_id = TypeId::of::<T>();
        if let Some(mut state) = this.globals.remove(&type_id) {
            let result = update(state.downcast_mut().unwrap(), this);
            this.globals.insert(type_id, state);
            this.notify_global(type_id);
            result
        } else {
            panic!("no global added for {}", std::any::type_name::<T>());
        }
    }

    pub fn clear_globals(&mut self) {
        self.globals.clear();
    }

    pub fn remove_global<T: 'static>(&mut self) -> T {
        *self
            .globals
            .remove(&TypeId::of::<T>())
            .unwrap_or_else(|| panic!("no global added for {}", std::any::type_name::<T>()))
            .downcast()
            .unwrap()
    }

    pub fn add_model<T, F>(&mut self, build_model: F) -> ModelHandle<T>
    where
        T: Entity,
        F: FnOnce(&mut ModelContext<T>) -> T,
    {
        self.update(|this| {
            let model_id = post_inc(&mut this.next_id);
            let handle = ModelHandle::new(model_id, &this.ref_counts);
            let mut cx = ModelContext::new(this, model_id);
            let model = build_model(&mut cx);
            this.models.insert(model_id, Box::new(model));
            handle
        })
    }

    pub fn read_model<T: Entity>(&self, handle: &ModelHandle<T>) -> &T {
        if let Some(model) = self.models.get(&handle.model_id) {
            model
                .as_any()
                .downcast_ref()
                .expect("downcast is type safe")
        } else {
            panic!("circular model reference");
        }
    }

    fn update_model<T: Entity, V>(
        &mut self,
        handle: &ModelHandle<T>,
        update: &mut dyn FnMut(&mut T, &mut ModelContext<T>) -> V,
    ) -> V {
        if let Some(mut model) = self.models.remove(&handle.model_id) {
            self.update(|this| {
                let mut cx = ModelContext::new(this, handle.model_id);
                let result = update(
                    model
                        .as_any_mut()
                        .downcast_mut()
                        .expect("downcast is type safe"),
                    &mut cx,
                );
                this.models.insert(handle.model_id, model);
                result
            })
        } else {
            panic!("circular model update");
        }
    }

    fn upgrade_model_handle<T: Entity>(
        &self,
        handle: &WeakModelHandle<T>,
    ) -> Option<ModelHandle<T>> {
        if self.ref_counts.lock().is_entity_alive(handle.model_id) {
            Some(ModelHandle::new(handle.model_id, &self.ref_counts))
        } else {
            None
        }
    }

    fn model_handle_is_upgradable<T: Entity>(&self, handle: &WeakModelHandle<T>) -> bool {
        self.ref_counts.lock().is_entity_alive(handle.model_id)
    }

    fn upgrade_any_model_handle(&self, handle: &AnyWeakModelHandle) -> Option<AnyModelHandle> {
        if self.ref_counts.lock().is_entity_alive(handle.model_id) {
            Some(AnyModelHandle::new(
                handle.model_id,
                handle.model_type,
                self.ref_counts.clone(),
            ))
        } else {
            None
        }
    }

    pub fn add_window<V, F>(
        &mut self,
        window_options: WindowOptions,
        build_root_view: F,
    ) -> WindowHandle<V>
    where
        V: View,
        F: FnOnce(&mut ViewContext<V>) -> V,
    {
        self.update(|this| {
            let handle = WindowHandle::<V>::new(post_inc(&mut this.next_id));
            let platform_window =
                this.platform
                    .open_window(handle.into(), window_options, this.foreground.clone());
            let window = this.build_window(handle.into(), platform_window, build_root_view);
            this.windows.insert(handle.into(), window);
            handle
        })
    }

    pub fn add_status_bar_item<V, F>(&mut self, build_root_view: F) -> WindowHandle<V>
    where
        V: View,
        F: FnOnce(&mut ViewContext<V>) -> V,
    {
        self.update(|this| {
            let handle = WindowHandle::<V>::new(post_inc(&mut this.next_id));
            let platform_window = this.platform.add_status_item(handle.into());
            let window = this.build_window(handle.into(), platform_window, build_root_view);
            this.windows.insert(handle.into(), window);
            handle.update_root(this, |view, cx| view.focus_in(cx.handle().into_any(), cx));
            handle
        })
    }

    pub fn build_window<V, F>(
        &mut self,
        handle: AnyWindowHandle,
        mut platform_window: Box<dyn platform::Window>,
        build_root_view: F,
    ) -> Window
    where
        V: View,
        F: FnOnce(&mut ViewContext<V>) -> V,
    {
        {
            let mut app = self.upgrade();

            platform_window.on_event(Box::new(move |event| {
                app.update_window(handle, |cx| {
                    if let Event::KeyDown(KeyDownEvent { keystroke, .. }) = &event {
                        if cx.dispatch_keystroke(keystroke) {
                            return true;
                        }
                    }

                    cx.dispatch_event(event, false)
                })
                .unwrap_or(false)
            }));
        }

        {
            let mut app = self.upgrade();
            platform_window.on_active_status_change(Box::new(move |is_active| {
                app.update(|cx| cx.window_changed_active_status(handle, is_active))
            }));
        }

        {
            let mut app = self.upgrade();
            platform_window.on_resize(Box::new(move || {
                app.update(|cx| cx.window_was_resized(handle))
            }));
        }

        {
            let mut app = self.upgrade();
            platform_window.on_moved(Box::new(move || {
                app.update(|cx| cx.window_was_moved(handle))
            }));
        }

        {
            let mut app = self.upgrade();
            platform_window.on_fullscreen(Box::new(move |is_fullscreen| {
                app.update(|cx| cx.window_was_fullscreen_changed(handle, is_fullscreen))
            }));
        }

        {
            let mut app = self.upgrade();
            platform_window.on_close(Box::new(move || {
                app.update(|cx| cx.update_window(handle, |cx| cx.remove_window()));
            }));
        }

        {
            let mut app = self.upgrade();
            platform_window
                .on_appearance_changed(Box::new(move || app.update(|cx| cx.refresh_windows())));
        }

        platform_window.set_input_handler(Box::new(WindowInputHandler {
            app: self.upgrade().0,
            window: handle,
        }));

        let mut window = Window::new(handle, platform_window, self, build_root_view);
        let mut cx = WindowContext::mutable(self, &mut window, handle);
        cx.layout(false).expect("initial layout should not error");
        let scene = cx.paint().expect("initial paint should not error");
        window.platform_window.present_scene(scene);
        window
    }

    pub fn active_window(&self) -> Option<AnyWindowHandle> {
        self.platform.main_window()
    }

    pub fn windows(&self) -> impl '_ + Iterator<Item = AnyWindowHandle> {
        self.windows.keys().copied()
    }

    pub fn read_view<V: 'static>(&self, handle: &ViewHandle<V>) -> &V {
        if let Some(view) = self.views.get(&(handle.window, handle.view_id)) {
            view.as_any().downcast_ref().expect("downcast is type safe")
        } else {
            panic!("circular view reference for type {}", type_name::<V>());
        }
    }

    fn upgrade_view_handle<V: 'static>(&self, handle: &WeakViewHandle<V>) -> Option<ViewHandle<V>> {
        if self.ref_counts.lock().is_entity_alive(handle.view_id) {
            Some(ViewHandle::new(
                handle.window,
                handle.view_id,
                &self.ref_counts,
            ))
        } else {
            None
        }
    }

    fn upgrade_any_view_handle(&self, handle: &AnyWeakViewHandle) -> Option<AnyViewHandle> {
        if self.ref_counts.lock().is_entity_alive(handle.view_id) {
            Some(AnyViewHandle::new(
                handle.window,
                handle.view_id,
                handle.view_type,
                self.ref_counts.clone(),
            ))
        } else {
            None
        }
    }

    fn remove_dropped_entities(&mut self) {
        loop {
            let (dropped_models, dropped_views, dropped_element_states) =
                self.ref_counts.lock().take_dropped();
            if dropped_models.is_empty()
                && dropped_views.is_empty()
                && dropped_element_states.is_empty()
            {
                break;
            }

            for model_id in dropped_models {
                self.subscriptions.remove(model_id);
                self.observations.remove(model_id);
                let mut model = self.models.remove(&model_id).unwrap();
                model.release(self);
                self.pending_effects
                    .push_back(Effect::ModelRelease { model_id, model });
            }

            for (window, view_id) in dropped_views {
                self.subscriptions.remove(view_id);
                self.observations.remove(view_id);
                self.views_metadata.remove(&(window, view_id));
                let mut view = self.views.remove(&(window, view_id)).unwrap();
                view.release(self);
                if let Some(window) = self.windows.get_mut(&window) {
                    window.parents.remove(&view_id);
                    window
                        .invalidation
                        .get_or_insert_with(Default::default)
                        .removed
                        .push(view_id);
                }

                self.pending_effects
                    .push_back(Effect::ViewRelease { view_id, view });
            }

            for key in dropped_element_states {
                self.element_states.remove(&key);
            }
        }
    }

    fn flush_effects(&mut self) {
        self.pending_flushes = self.pending_flushes.saturating_sub(1);
        let mut after_window_update_callbacks = Vec::new();

        if !self.flushing_effects && self.pending_flushes == 0 {
            self.flushing_effects = true;

            let mut refreshing = false;
            let mut updated_windows = HashSet::default();
            let mut focus_effects = HashMap::<AnyWindowHandle, FocusEffect>::default();
            loop {
                self.remove_dropped_entities();
                if let Some(effect) = self.pending_effects.pop_front() {
                    match effect {
                        Effect::Subscription {
                            entity_id,
                            subscription_id,
                            callback,
                        } => self
                            .subscriptions
                            .add_callback(entity_id, subscription_id, callback),

                        Effect::Event { entity_id, payload } => {
                            let mut subscriptions = self.subscriptions.clone();
                            subscriptions
                                .emit(entity_id, |callback| callback(payload.as_ref(), self))
                        }

                        Effect::GlobalSubscription {
                            type_id,
                            subscription_id,
                            callback,
                        } => self.global_subscriptions.add_callback(
                            type_id,
                            subscription_id,
                            callback,
                        ),

                        Effect::GlobalEvent { payload } => self.emit_global_event(payload),

                        Effect::Observation {
                            entity_id,
                            subscription_id,
                            callback,
                        } => self
                            .observations
                            .add_callback(entity_id, subscription_id, callback),

                        Effect::ModelNotification { model_id } => {
                            let mut observations = self.observations.clone();
                            observations.emit(model_id, |callback| callback(self));
                        }

                        Effect::ViewNotification {
                            window: window_id,
                            view_id,
                        } => self.handle_view_notification_effect(window_id, view_id),

                        Effect::GlobalNotification { type_id } => {
                            let mut subscriptions = self.global_observations.clone();
                            subscriptions.emit(type_id, |callback| {
                                callback(self);
                                true
                            });
                        }

                        Effect::Deferred {
                            callback,
                            after_window_update,
                        } => {
                            if after_window_update {
                                after_window_update_callbacks.push(callback);
                            } else {
                                callback(self)
                            }
                        }

                        Effect::ModelRelease { model_id, model } => {
                            self.handle_entity_release_effect(model_id, model.as_any())
                        }

                        Effect::ViewRelease { view_id, view } => {
                            self.handle_entity_release_effect(view_id, view.as_any())
                        }

                        Effect::Focus(mut effect) => {
                            if focus_effects
                                .get(&effect.window())
                                .map_or(false, |prev_effect| prev_effect.is_forced())
                            {
                                effect.force();
                            }

                            focus_effects.insert(effect.window(), effect);
                        }

                        Effect::FocusObservation {
                            view_id,
                            subscription_id,
                            callback,
                        } => {
                            self.focus_observations.add_callback(
                                view_id,
                                subscription_id,
                                callback,
                            );
                        }

                        Effect::ResizeWindow { window } => {
                            if let Some(window) = self.windows.get_mut(&window) {
                                window
                                    .invalidation
                                    .get_or_insert(WindowInvalidation::default());
                            }
                            self.handle_window_moved(window);
                        }

                        Effect::MoveWindow { window } => {
                            self.handle_window_moved(window);
                        }

                        Effect::WindowActivationObservation {
                            window,
                            subscription_id,
                            callback,
                        } => self.window_activation_observations.add_callback(
                            window,
                            subscription_id,
                            callback,
                        ),

                        Effect::ActivateWindow { window, is_active } => {
                            if self.handle_window_activation_effect(window, is_active) && is_active
                            {
                                focus_effects
                                    .entry(window)
                                    .or_insert_with(|| FocusEffect::View {
                                        window,
                                        view_id: self
                                            .read_window(window, |cx| cx.focused_view_id())
                                            .flatten(),
                                        is_forced: true,
                                    })
                                    .force();
                            }
                        }

                        Effect::WindowFullscreenObservation {
                            window,
                            subscription_id,
                            callback,
                        } => self.window_fullscreen_observations.add_callback(
                            window,
                            subscription_id,
                            callback,
                        ),

                        Effect::FullscreenWindow {
                            window,
                            is_fullscreen,
                        } => self.handle_fullscreen_effect(window, is_fullscreen),

                        Effect::WindowBoundsObservation {
                            window,
                            subscription_id,
                            callback,
                        } => self.window_bounds_observations.add_callback(
                            window,
                            subscription_id,
                            callback,
                        ),

                        Effect::RefreshWindows => {
                            refreshing = true;
                        }

                        Effect::ActionDispatchNotification { action_id } => {
                            self.handle_action_dispatch_notification_effect(action_id)
                        }
                        Effect::WindowShouldCloseSubscription { window, callback } => {
                            self.handle_window_should_close_subscription_effect(window, callback)
                        }
                        Effect::Keystroke {
                            window,
                            keystroke,
                            handled_by,
                            result,
                        } => self.handle_keystroke_effect(window, keystroke, handled_by, result),
                        Effect::ActiveLabeledTasksChanged => {
                            self.handle_active_labeled_tasks_changed_effect()
                        }
                        Effect::ActiveLabeledTasksObservation {
                            subscription_id,
                            callback,
                        } => self.active_labeled_task_observations.add_callback(
                            (),
                            subscription_id,
                            callback,
                        ),
                        Effect::RepaintWindow { window } => {
                            self.handle_repaint_window_effect(window)
                        }
                    }
                    self.pending_notifications.clear();
                } else {
                    for window in self.windows().collect::<Vec<_>>() {
                        self.update_window(window, |cx| {
                            let invalidation = if refreshing {
                                let mut invalidation =
                                    cx.window.invalidation.take().unwrap_or_default();
                                invalidation
                                    .updated
                                    .extend(cx.window.rendered_views.keys().copied());
                                Some(invalidation)
                            } else {
                                cx.window.invalidation.take()
                            };

                            if let Some(invalidation) = invalidation {
                                let appearance = cx.window.platform_window.appearance();
                                cx.invalidate(invalidation, appearance);
                                if let Some(old_parents) = cx.layout(refreshing).log_err() {
                                    updated_windows.insert(window);

                                    if let Some(focused_view_id) = cx.focused_view_id() {
                                        let old_ancestors = std::iter::successors(
                                            Some(focused_view_id),
                                            |&view_id| old_parents.get(&view_id).copied(),
                                        )
                                        .collect::<HashSet<_>>();
                                        let new_ancestors =
                                            cx.ancestors(focused_view_id).collect::<HashSet<_>>();

                                        // Notify the old ancestors of the focused view when they don't contain it anymore.
                                        for old_ancestor in old_ancestors.iter().copied() {
                                            if !new_ancestors.contains(&old_ancestor) {
                                                if let Some(mut view) =
                                                    cx.views.remove(&(window, old_ancestor))
                                                {
                                                    view.focus_out(
                                                        focused_view_id,
                                                        cx,
                                                        old_ancestor,
                                                    );
                                                    cx.views.insert((window, old_ancestor), view);
                                                }
                                            }
                                        }

                                        // Notify the new ancestors of the focused view if they contain it now.
                                        for new_ancestor in new_ancestors.iter().copied() {
                                            if !old_ancestors.contains(&new_ancestor) {
                                                if let Some(mut view) =
                                                    cx.views.remove(&(window, new_ancestor))
                                                {
                                                    view.focus_in(
                                                        focused_view_id,
                                                        cx,
                                                        new_ancestor,
                                                    );
                                                    cx.views.insert((window, new_ancestor), view);
                                                }
                                            }
                                        }

                                        // When the previously-focused view has been dropped and
                                        // there isn't any pending focus, focus the root view.
                                        let root_view_id = cx.window.root_view().id();
                                        if focused_view_id != root_view_id
                                            && !cx.views.contains_key(&(window, focused_view_id))
                                            && !focus_effects.contains_key(&window)
                                        {
                                            focus_effects.insert(
                                                window,
                                                FocusEffect::View {
                                                    window,
                                                    view_id: Some(root_view_id),
                                                    is_forced: false,
                                                },
                                            );
                                        }
                                    }
                                }
                            }
                        });
                    }

                    for (_, effect) in focus_effects.drain() {
                        self.handle_focus_effect(effect);
                    }

                    if self.pending_effects.is_empty() {
                        for callback in after_window_update_callbacks.drain(..) {
                            callback(self);
                        }

                        for window in updated_windows.drain() {
                            self.update_window(window, |cx| {
                                if let Some(scene) = cx.paint().log_err() {
                                    cx.window.platform_window.present_scene(scene);
                                }
                            });
                        }

                        if self.pending_effects.is_empty() {
                            self.flushing_effects = false;
                            self.pending_notifications.clear();
                            self.pending_global_notifications.clear();
                            break;
                        }
                    }

                    refreshing = false;
                }
            }
        }
    }

    fn window_was_resized(&mut self, window: AnyWindowHandle) {
        self.pending_effects
            .push_back(Effect::ResizeWindow { window });
    }

    fn window_was_moved(&mut self, window: AnyWindowHandle) {
        self.pending_effects
            .push_back(Effect::MoveWindow { window });
    }

    fn window_was_fullscreen_changed(&mut self, window: AnyWindowHandle, is_fullscreen: bool) {
        self.pending_effects.push_back(Effect::FullscreenWindow {
            window,
            is_fullscreen,
        });
    }

    fn window_changed_active_status(&mut self, window: AnyWindowHandle, is_active: bool) {
        self.pending_effects
            .push_back(Effect::ActivateWindow { window, is_active });
    }

    fn keystroke(
        &mut self,
        window: AnyWindowHandle,
        keystroke: Keystroke,
        handled_by: Option<Box<dyn Action>>,
        result: MatchResult,
    ) {
        self.pending_effects.push_back(Effect::Keystroke {
            window,
            keystroke,
            handled_by,
            result,
        });
    }

    pub fn refresh_windows(&mut self) {
        self.pending_effects.push_back(Effect::RefreshWindows);
    }

    fn emit_global_event(&mut self, payload: Box<dyn Any>) {
        let type_id = (&*payload).type_id();

        let mut subscriptions = self.global_subscriptions.clone();
        subscriptions.emit(type_id, |callback| {
            callback(payload.as_ref(), self);
            true //Always alive
        });
    }

    fn handle_view_notification_effect(
        &mut self,
        observed_window: AnyWindowHandle,
        observed_view_id: usize,
    ) {
        let view_key = (observed_window, observed_view_id);
        if let Some((view, mut view_metadata)) = self
            .views
            .remove(&view_key)
            .zip(self.views_metadata.remove(&view_key))
        {
            if let Some(window) = self.windows.get_mut(&observed_window) {
                window
                    .invalidation
                    .get_or_insert_with(Default::default)
                    .updated
                    .insert(observed_view_id);
            }

            view.update_keymap_context(&mut view_metadata.keymap_context, self);
            self.views.insert(view_key, view);
            self.views_metadata.insert(view_key, view_metadata);

            let mut observations = self.observations.clone();
            observations.emit(observed_view_id, |callback| callback(self));
        }
    }

    fn handle_entity_release_effect(&mut self, entity_id: usize, entity: &dyn Any) {
        self.release_observations
            .clone()
            .emit(entity_id, |callback| {
                callback(entity, self);
                // Release observations happen one time. So clear the callback by returning false
                false
            })
    }

    fn handle_fullscreen_effect(&mut self, window: AnyWindowHandle, is_fullscreen: bool) {
        self.update_window(window, |cx| {
            cx.window.is_fullscreen = is_fullscreen;

            let mut fullscreen_observations = cx.window_fullscreen_observations.clone();
            fullscreen_observations.emit(window, |callback| callback(is_fullscreen, cx));

            if let Some(uuid) = cx.window_display_uuid() {
                let bounds = cx.window_bounds();
                let mut bounds_observations = cx.window_bounds_observations.clone();
                bounds_observations.emit(window, |callback| callback(bounds, uuid, cx));
            }

            Some(())
        });
    }

    fn handle_keystroke_effect(
        &mut self,
        window: AnyWindowHandle,
        keystroke: Keystroke,
        handled_by: Option<Box<dyn Action>>,
        result: MatchResult,
    ) {
        self.update_window(window, |cx| {
            let mut observations = cx.keystroke_observations.clone();
            observations.emit(window, move |callback| {
                callback(&keystroke, &result, handled_by.as_ref(), cx)
            });
        });
    }

    fn handle_repaint_window_effect(&mut self, window: AnyWindowHandle) {
        self.update_window(window, |cx| {
            if let Some(scene) = cx.paint().log_err() {
                cx.window.platform_window.present_scene(scene);
            }
        });
    }

    fn handle_window_activation_effect(&mut self, window: AnyWindowHandle, active: bool) -> bool {
        self.update_window(window, |cx| {
            if cx.window.is_active == active {
                return false;
            }
            cx.window.is_active = active;

            let mut observations = cx.window_activation_observations.clone();
            observations.emit(window, |callback| callback(active, cx));
            true
        })
        .unwrap_or(false)
    }

    fn handle_focus_effect(&mut self, effect: FocusEffect) {
        let window = effect.window();
        self.update_window(window, |cx| {
            // Ensure the newly-focused view still exists, otherwise focus
            // the root view instead.
            let focused_id = match effect {
                FocusEffect::View { view_id, .. } => {
                    if let Some(view_id) = view_id {
                        if cx.views.contains_key(&(window, view_id)) {
                            Some(view_id)
                        } else {
                            Some(cx.root_view().id())
                        }
                    } else {
                        None
                    }
                }
                FocusEffect::ViewParent { view_id, .. } => Some(
                    cx.window
                        .parents
                        .get(&view_id)
                        .copied()
                        .unwrap_or(cx.root_view().id()),
                ),
            };

            let focus_changed = cx.window.focused_view_id != focused_id;
            let blurred_id = cx.window.focused_view_id;
            cx.window.focused_view_id = focused_id;

            if focus_changed {
                if let Some(blurred_id) = blurred_id {
                    for view_id in cx.ancestors(blurred_id).collect::<Vec<_>>() {
                        if let Some(mut view) = cx.views.remove(&(window, view_id)) {
                            view.focus_out(blurred_id, cx, view_id);
                            cx.views.insert((window, view_id), view);
                        }
                    }

                    let mut subscriptions = cx.focus_observations.clone();
                    subscriptions.emit(blurred_id, |callback| callback(false, cx));
                }
            }

            if focus_changed || effect.is_forced() {
                if let Some(focused_id) = focused_id {
                    for view_id in cx.ancestors(focused_id).collect::<Vec<_>>() {
                        if let Some(mut view) = cx.views.remove(&(window, view_id)) {
                            view.focus_in(focused_id, cx, view_id);
                            cx.views.insert((window, view_id), view);
                        }
                    }

                    let mut subscriptions = cx.focus_observations.clone();
                    subscriptions.emit(focused_id, |callback| callback(true, cx));
                }
            }
        });
    }

    fn handle_action_dispatch_notification_effect(&mut self, action_id: TypeId) {
        self.action_dispatch_observations
            .clone()
            .emit((), |callback| {
                callback(action_id, self);
                true
            });
    }

    fn handle_window_should_close_subscription_effect(
        &mut self,
        window: AnyWindowHandle,
        mut callback: WindowShouldCloseSubscriptionCallback,
    ) {
        let mut app = self.upgrade();
        if let Some(window) = self.windows.get_mut(&window) {
            window
                .platform_window
                .on_should_close(Box::new(move || app.update(|cx| callback(cx))))
        }
    }

    fn handle_window_moved(&mut self, window: AnyWindowHandle) {
        self.update_window(window, |cx| {
            if let Some(display) = cx.window_display_uuid() {
                let bounds = cx.window_bounds();
                cx.window_bounds_observations
                    .clone()
                    .emit(window, move |callback| {
                        callback(bounds, display, cx);
                        true
                    });
            }
        });
    }

    fn handle_active_labeled_tasks_changed_effect(&mut self) {
        self.active_labeled_task_observations
            .clone()
            .emit((), move |callback| {
                callback(self);
                true
            });
    }

    pub fn focus(&mut self, window: AnyWindowHandle, view_id: Option<usize>) {
        self.pending_effects
            .push_back(Effect::Focus(FocusEffect::View {
                window,
                view_id,
                is_forced: false,
            }));
    }

    fn spawn_internal<F, Fut, T>(&mut self, task_name: Option<&'static str>, f: F) -> Task<T>
    where
        F: FnOnce(AsyncAppContext) -> Fut,
        Fut: 'static + Future<Output = T>,
        T: 'static,
    {
        let label_id = task_name.map(|task_name| {
            let id = post_inc(&mut self.next_labeled_task_id);
            self.active_labeled_tasks.insert(id, task_name);
            self.pending_effects
                .push_back(Effect::ActiveLabeledTasksChanged);
            id
        });

        let future = f(self.to_async());
        let cx = self.to_async();
        self.foreground.spawn(async move {
            let result = future.await;
            let mut cx = cx.0.borrow_mut();

            if let Some(completed_label_id) = label_id {
                cx.active_labeled_tasks.remove(&completed_label_id);
                cx.pending_effects
                    .push_back(Effect::ActiveLabeledTasksChanged);
            }
            cx.flush_effects();
            result
        })
    }

    pub fn spawn_labeled<F, Fut, T>(&mut self, task_name: &'static str, f: F) -> Task<T>
    where
        F: FnOnce(AsyncAppContext) -> Fut,
        Fut: 'static + Future<Output = T>,
        T: 'static,
    {
        self.spawn_internal(Some(task_name), f)
    }

    pub fn spawn<F, Fut, T>(&mut self, f: F) -> Task<T>
    where
        F: FnOnce(AsyncAppContext) -> Fut,
        Fut: 'static + Future<Output = T>,
        T: 'static,
    {
        self.spawn_internal(None, f)
    }

    pub fn to_async(&self) -> AsyncAppContext {
        AsyncAppContext(self.weak_self.as_ref().unwrap().upgrade().unwrap())
    }

    pub fn write_to_clipboard(&self, item: ClipboardItem) {
        self.platform.write_to_clipboard(item);
    }

    pub fn read_from_clipboard(&self) -> Option<ClipboardItem> {
        self.platform.read_from_clipboard()
    }

    #[cfg(any(test, feature = "test-support"))]
    pub fn leak_detector(&self) -> Arc<Mutex<LeakDetector>> {
        self.ref_counts.lock().leak_detector.clone()
    }
}

impl BorrowAppContext for AppContext {
    fn read_with<T, F: FnOnce(&AppContext) -> T>(&self, f: F) -> T {
        f(self)
    }

    fn update<T, F: FnOnce(&mut AppContext) -> T>(&mut self, f: F) -> T {
        f(self)
    }
}

impl BorrowWindowContext for AppContext {
    type Result<T> = Option<T>;

    fn read_window<T, F>(&self, window: AnyWindowHandle, f: F) -> Self::Result<T>
    where
        F: FnOnce(&WindowContext) -> T,
    {
        AppContext::read_window(self, window, f)
    }

    fn read_window_optional<T, F>(&self, window: AnyWindowHandle, f: F) -> Option<T>
    where
        F: FnOnce(&WindowContext) -> Option<T>,
    {
        AppContext::read_window(self, window, f).flatten()
    }

    fn update_window<T, F>(&mut self, handle: AnyWindowHandle, f: F) -> Self::Result<T>
    where
        F: FnOnce(&mut WindowContext) -> T,
    {
        self.update(|cx| {
            let mut window = cx.windows.remove(&handle)?;
            let mut window_context = WindowContext::mutable(cx, &mut window, handle);
            let result = f(&mut window_context);
            if !window_context.removed {
                cx.windows.insert(handle, window);
            }
            Some(result)
        })
    }

    fn update_window_optional<T, F>(&mut self, handle: AnyWindowHandle, f: F) -> Option<T>
    where
        F: FnOnce(&mut WindowContext) -> Option<T>,
    {
        AppContext::update_window(self, handle, f).flatten()
    }
}

#[derive(Debug)]
pub enum ParentId {
    View(usize),
    Root,
}

struct ViewMetadata {
    type_id: TypeId,
    keymap_context: KeymapContext,
}

#[derive(Default, Clone, Debug)]
pub struct WindowInvalidation {
    pub updated: HashSet<usize>,
    pub removed: Vec<usize>,
}

#[derive(Debug)]
pub enum FocusEffect {
    View {
        window: AnyWindowHandle,
        view_id: Option<usize>,
        is_forced: bool,
    },
    ViewParent {
        window: AnyWindowHandle,
        view_id: usize,
        is_forced: bool,
    },
}

impl FocusEffect {
    fn window(&self) -> AnyWindowHandle {
        match self {
            FocusEffect::View { window, .. } => *window,
            FocusEffect::ViewParent { window, .. } => *window,
        }
    }

    fn is_forced(&self) -> bool {
        match self {
            FocusEffect::View { is_forced, .. } => *is_forced,
            FocusEffect::ViewParent { is_forced, .. } => *is_forced,
        }
    }

    fn force(&mut self) {
        match self {
            FocusEffect::View { is_forced, .. } => *is_forced = true,
            FocusEffect::ViewParent { is_forced, .. } => *is_forced = true,
        }
    }
}

pub enum Effect {
    Subscription {
        entity_id: usize,
        subscription_id: usize,
        callback: SubscriptionCallback,
    },
    Event {
        entity_id: usize,
        payload: Box<dyn Any>,
    },
    GlobalSubscription {
        type_id: TypeId,
        subscription_id: usize,
        callback: GlobalSubscriptionCallback,
    },
    GlobalEvent {
        payload: Box<dyn Any>,
    },
    Observation {
        entity_id: usize,
        subscription_id: usize,
        callback: ObservationCallback,
    },
    ModelNotification {
        model_id: usize,
    },
    ViewNotification {
        window: AnyWindowHandle,
        view_id: usize,
    },
    Deferred {
        callback: Box<dyn FnOnce(&mut AppContext)>,
        after_window_update: bool,
    },
    GlobalNotification {
        type_id: TypeId,
    },
    ModelRelease {
        model_id: usize,
        model: Box<dyn AnyModel>,
    },
    ViewRelease {
        view_id: usize,
        view: Box<dyn AnyView>,
    },
    Focus(FocusEffect),
    FocusObservation {
        view_id: usize,
        subscription_id: usize,
        callback: FocusObservationCallback,
    },
    ResizeWindow {
        window: AnyWindowHandle,
    },
    MoveWindow {
        window: AnyWindowHandle,
    },
    ActivateWindow {
        window: AnyWindowHandle,
        is_active: bool,
    },
    RepaintWindow {
        window: AnyWindowHandle,
    },
    WindowActivationObservation {
        window: AnyWindowHandle,
        subscription_id: usize,
        callback: WindowActivationCallback,
    },
    FullscreenWindow {
        window: AnyWindowHandle,
        is_fullscreen: bool,
    },
    WindowFullscreenObservation {
        window: AnyWindowHandle,
        subscription_id: usize,
        callback: WindowFullscreenCallback,
    },
    WindowBoundsObservation {
        window: AnyWindowHandle,
        subscription_id: usize,
        callback: WindowBoundsCallback,
    },
    Keystroke {
        window: AnyWindowHandle,
        keystroke: Keystroke,
        handled_by: Option<Box<dyn Action>>,
        result: MatchResult,
    },
    RefreshWindows,
    ActionDispatchNotification {
        action_id: TypeId,
    },
    WindowShouldCloseSubscription {
        window: AnyWindowHandle,
        callback: WindowShouldCloseSubscriptionCallback,
    },
    ActiveLabeledTasksChanged,
    ActiveLabeledTasksObservation {
        subscription_id: usize,
        callback: ActiveLabeledTasksCallback,
    },
}

impl Debug for Effect {
    fn fmt(&self, f: &mut fmt::Formatter<'_>) -> fmt::Result {
        match self {
            Effect::Subscription {
                entity_id,
                subscription_id,
                ..
            } => f
                .debug_struct("Effect::Subscribe")
                .field("entity_id", entity_id)
                .field("subscription_id", subscription_id)
                .finish(),
            Effect::Event { entity_id, .. } => f
                .debug_struct("Effect::Event")
                .field("entity_id", entity_id)
                .finish(),
            Effect::GlobalSubscription {
                type_id,
                subscription_id,
                ..
            } => f
                .debug_struct("Effect::Subscribe")
                .field("type_id", type_id)
                .field("subscription_id", subscription_id)
                .finish(),
            Effect::GlobalEvent { payload, .. } => f
                .debug_struct("Effect::GlobalEvent")
                .field("type_id", &(&*payload).type_id())
                .finish(),
            Effect::Observation {
                entity_id,
                subscription_id,
                ..
            } => f
                .debug_struct("Effect::Observation")
                .field("entity_id", entity_id)
                .field("subscription_id", subscription_id)
                .finish(),
            Effect::ModelNotification { model_id } => f
                .debug_struct("Effect::ModelNotification")
                .field("model_id", model_id)
                .finish(),
            Effect::ViewNotification { window, view_id } => f
                .debug_struct("Effect::ViewNotification")
                .field("window_id", &window.id())
                .field("view_id", view_id)
                .finish(),
            Effect::GlobalNotification { type_id } => f
                .debug_struct("Effect::GlobalNotification")
                .field("type_id", type_id)
                .finish(),
            Effect::Deferred { .. } => f.debug_struct("Effect::Deferred").finish(),
            Effect::ModelRelease { model_id, .. } => f
                .debug_struct("Effect::ModelRelease")
                .field("model_id", model_id)
                .finish(),
            Effect::ViewRelease { view_id, .. } => f
                .debug_struct("Effect::ViewRelease")
                .field("view_id", view_id)
                .finish(),
            Effect::Focus(focus) => f.debug_tuple("Effect::Focus").field(focus).finish(),
            Effect::FocusObservation {
                view_id,
                subscription_id,
                ..
            } => f
                .debug_struct("Effect::FocusObservation")
                .field("view_id", view_id)
                .field("subscription_id", subscription_id)
                .finish(),
            Effect::ActionDispatchNotification { action_id, .. } => f
                .debug_struct("Effect::ActionDispatchNotification")
                .field("action_id", action_id)
                .finish(),
            Effect::ResizeWindow { window } => f
                .debug_struct("Effect::RefreshWindow")
                .field("window_id", &window.id())
                .finish(),
            Effect::MoveWindow { window } => f
                .debug_struct("Effect::MoveWindow")
                .field("window_id", &window.id())
                .finish(),
            Effect::WindowActivationObservation {
                window,
                subscription_id,
                ..
            } => f
                .debug_struct("Effect::WindowActivationObservation")
                .field("window_id", &window.id())
                .field("subscription_id", subscription_id)
                .finish(),
            Effect::ActivateWindow { window, is_active } => f
                .debug_struct("Effect::ActivateWindow")
                .field("window_id", &window.id())
                .field("is_active", is_active)
                .finish(),
            Effect::FullscreenWindow {
                window,
                is_fullscreen,
            } => f
                .debug_struct("Effect::FullscreenWindow")
                .field("window_id", &window.id())
                .field("is_fullscreen", is_fullscreen)
                .finish(),
            Effect::WindowFullscreenObservation {
                window,
                subscription_id,
                callback: _,
            } => f
                .debug_struct("Effect::WindowFullscreenObservation")
                .field("window_id", &window.id())
                .field("subscription_id", subscription_id)
                .finish(),

            Effect::WindowBoundsObservation {
                window,
                subscription_id,
                callback: _,
            } => f
                .debug_struct("Effect::WindowBoundsObservation")
                .field("window_id", &window.id())
                .field("subscription_id", subscription_id)
                .finish(),
            Effect::RefreshWindows => f.debug_struct("Effect::FullViewRefresh").finish(),
            Effect::WindowShouldCloseSubscription { window, .. } => f
                .debug_struct("Effect::WindowShouldCloseSubscription")
                .field("window_id", &window.id())
                .finish(),
            Effect::Keystroke {
                window,
                keystroke,
                handled_by,
                result,
            } => f
                .debug_struct("Effect::Keystroke")
                .field("window_id", &window.id())
                .field("keystroke", keystroke)
                .field(
                    "keystroke",
                    &handled_by.as_ref().map(|handled_by| handled_by.name()),
                )
                .field("result", result)
                .finish(),
            Effect::ActiveLabeledTasksChanged => {
                f.debug_struct("Effect::ActiveLabeledTasksChanged").finish()
            }
            Effect::ActiveLabeledTasksObservation {
                subscription_id,
                callback: _,
            } => f
                .debug_struct("Effect::ActiveLabeledTasksObservation")
                .field("subscription_id", subscription_id)
                .finish(),
            Effect::RepaintWindow { window } => f
                .debug_struct("Effect::RepaintWindow")
                .field("window_id", &window.id())
                .finish(),
        }
    }
}

pub trait AnyModel {
    fn as_any(&self) -> &dyn Any;
    fn as_any_mut(&mut self) -> &mut dyn Any;
    fn release(&mut self, cx: &mut AppContext);
    fn app_will_quit(
        &mut self,
        cx: &mut AppContext,
    ) -> Option<Pin<Box<dyn 'static + Future<Output = ()>>>>;
}

impl<T> AnyModel for T
where
    T: Entity,
{
    fn as_any(&self) -> &dyn Any {
        self
    }

    fn as_any_mut(&mut self) -> &mut dyn Any {
        self
    }

    fn release(&mut self, cx: &mut AppContext) {
        self.release(cx);
    }

    fn app_will_quit(
        &mut self,
        cx: &mut AppContext,
    ) -> Option<Pin<Box<dyn 'static + Future<Output = ()>>>> {
        self.app_will_quit(cx)
    }
}

pub trait AnyView {
    fn as_any(&self) -> &dyn Any;
    fn as_any_mut(&mut self) -> &mut dyn Any;
    fn release(&mut self, cx: &mut AppContext);
    fn app_will_quit(
        &mut self,
        cx: &mut AppContext,
    ) -> Option<Pin<Box<dyn 'static + Future<Output = ()>>>>;
    fn ui_name(&self) -> &'static str;
    fn render(&mut self, cx: &mut WindowContext, view_id: usize) -> Box<dyn AnyRootElement>;
    fn focus_in<'a, 'b>(&mut self, focused_id: usize, cx: &mut WindowContext<'a>, view_id: usize);
    fn focus_out(&mut self, focused_id: usize, cx: &mut WindowContext, view_id: usize);
    fn key_down(&mut self, event: &KeyDownEvent, cx: &mut WindowContext, view_id: usize) -> bool;
    fn key_up(&mut self, event: &KeyUpEvent, cx: &mut WindowContext, view_id: usize) -> bool;
    fn modifiers_changed(
        &mut self,
        event: &ModifiersChangedEvent,
        cx: &mut WindowContext,
        view_id: usize,
    ) -> bool;
    fn update_keymap_context(&self, keymap: &mut KeymapContext, cx: &AppContext);
    fn debug_json(&self, cx: &WindowContext) -> serde_json::Value;

    fn text_for_range(&self, range: Range<usize>, cx: &WindowContext) -> Option<String>;
    fn selected_text_range(&self, cx: &WindowContext) -> Option<Range<usize>>;
    fn marked_text_range(&self, cx: &WindowContext) -> Option<Range<usize>>;
    fn unmark_text(&mut self, cx: &mut WindowContext, view_id: usize);
    fn replace_text_in_range(
        &mut self,
        range: Option<Range<usize>>,
        text: &str,
        cx: &mut WindowContext,
        view_id: usize,
    );
    fn replace_and_mark_text_in_range(
        &mut self,
        range: Option<Range<usize>>,
        new_text: &str,
        new_selected_range: Option<Range<usize>>,
        cx: &mut WindowContext,
        view_id: usize,
    );
    fn any_handle(
        &self,
        window: AnyWindowHandle,
        view_id: usize,
        cx: &AppContext,
    ) -> AnyViewHandle {
        AnyViewHandle::new(
            window,
            view_id,
            self.as_any().type_id(),
            cx.ref_counts.clone(),
        )
    }
}

impl<V: View> AnyView for V {
    fn as_any(&self) -> &dyn Any {
        self
    }

    fn as_any_mut(&mut self) -> &mut dyn Any {
        self
    }

    fn release(&mut self, cx: &mut AppContext) {
        self.release(cx);
    }

    fn app_will_quit(
        &mut self,
        cx: &mut AppContext,
    ) -> Option<Pin<Box<dyn 'static + Future<Output = ()>>>> {
        self.app_will_quit(cx)
    }

    fn ui_name(&self) -> &'static str {
        V::ui_name()
    }

    fn render(&mut self, cx: &mut WindowContext, view_id: usize) -> Box<dyn AnyRootElement> {
        let mut view_context = ViewContext::mutable(cx, view_id);
        let element = V::render(self, &mut view_context);
        let view = WeakViewHandle::new(cx.window_handle, view_id);
        Box::new(RootElement::new(element, view))
    }

    fn focus_in(&mut self, focused_id: usize, cx: &mut WindowContext, view_id: usize) {
        let mut cx = ViewContext::mutable(cx, view_id);
        let focused_view_handle: AnyViewHandle = if view_id == focused_id {
            cx.handle().into_any()
        } else {
            let focused_type = cx
                .views_metadata
                .get(&(cx.window_handle, focused_id))
                .unwrap()
                .type_id;
            AnyViewHandle::new(
                cx.window_handle,
                focused_id,
                focused_type,
                cx.ref_counts.clone(),
            )
        };
        View::focus_in(self, focused_view_handle, &mut cx);
    }

    fn focus_out(&mut self, blurred_id: usize, cx: &mut WindowContext, view_id: usize) {
        let mut cx = ViewContext::mutable(cx, view_id);
        let blurred_view_handle: AnyViewHandle = if view_id == blurred_id {
            cx.handle().into_any()
        } else {
            let blurred_type = cx
                .views_metadata
                .get(&(cx.window_handle, blurred_id))
                .unwrap()
                .type_id;
            AnyViewHandle::new(
                cx.window_handle,
                blurred_id,
                blurred_type,
                cx.ref_counts.clone(),
            )
        };
        View::focus_out(self, blurred_view_handle, &mut cx);
    }

    fn key_down(&mut self, event: &KeyDownEvent, cx: &mut WindowContext, view_id: usize) -> bool {
        let mut cx = ViewContext::mutable(cx, view_id);
        View::key_down(self, event, &mut cx)
    }

    fn key_up(&mut self, event: &KeyUpEvent, cx: &mut WindowContext, view_id: usize) -> bool {
        let mut cx = ViewContext::mutable(cx, view_id);
        View::key_up(self, event, &mut cx)
    }

    fn modifiers_changed(
        &mut self,
        event: &ModifiersChangedEvent,
        cx: &mut WindowContext,
        view_id: usize,
    ) -> bool {
        let mut cx = ViewContext::mutable(cx, view_id);
        View::modifiers_changed(self, event, &mut cx)
    }

    fn update_keymap_context(&self, keymap: &mut KeymapContext, cx: &AppContext) {
        View::update_keymap_context(self, keymap, cx)
    }

    fn debug_json(&self, cx: &WindowContext) -> serde_json::Value {
        View::debug_json(self, cx)
    }

    fn text_for_range(&self, range: Range<usize>, cx: &WindowContext) -> Option<String> {
        View::text_for_range(self, range, cx)
    }

    fn selected_text_range(&self, cx: &WindowContext) -> Option<Range<usize>> {
        View::selected_text_range(self, cx)
    }

    fn marked_text_range(&self, cx: &WindowContext) -> Option<Range<usize>> {
        View::marked_text_range(self, cx)
    }

    fn unmark_text(&mut self, cx: &mut WindowContext, view_id: usize) {
        let mut cx = ViewContext::mutable(cx, view_id);
        View::unmark_text(self, &mut cx)
    }

    fn replace_text_in_range(
        &mut self,
        range: Option<Range<usize>>,
        text: &str,
        cx: &mut WindowContext,
        view_id: usize,
    ) {
        let mut cx = ViewContext::mutable(cx, view_id);
        View::replace_text_in_range(self, range, text, &mut cx)
    }

    fn replace_and_mark_text_in_range(
        &mut self,
        range: Option<Range<usize>>,
        new_text: &str,
        new_selected_range: Option<Range<usize>>,
        cx: &mut WindowContext,
        view_id: usize,
    ) {
        let mut cx = ViewContext::mutable(cx, view_id);
        View::replace_and_mark_text_in_range(self, range, new_text, new_selected_range, &mut cx)
    }
}

pub struct ModelContext<'a, T: ?Sized> {
    app: &'a mut AppContext,
    model_id: usize,
    model_type: PhantomData<T>,
    halt_stream: bool,
}

impl<'a, T: Entity> ModelContext<'a, T> {
    fn new(app: &'a mut AppContext, model_id: usize) -> Self {
        Self {
            app,
            model_id,
            model_type: PhantomData,
            halt_stream: false,
        }
    }

    pub fn background(&self) -> &Arc<executor::Background> {
        &self.app.background
    }

    pub fn halt_stream(&mut self) {
        self.halt_stream = true;
    }

    pub fn model_id(&self) -> usize {
        self.model_id
    }

    pub fn add_model<S, F>(&mut self, build_model: F) -> ModelHandle<S>
    where
        S: Entity,
        F: FnOnce(&mut ModelContext<S>) -> S,
    {
        self.app.add_model(build_model)
    }

    pub fn emit(&mut self, payload: T::Event) {
        self.app.pending_effects.push_back(Effect::Event {
            entity_id: self.model_id,
            payload: Box::new(payload),
        });
    }

    pub fn notify(&mut self) {
        self.app.notify_model(self.model_id);
    }

    pub fn subscribe<S: Entity, F>(
        &mut self,
        handle: &ModelHandle<S>,
        mut callback: F,
    ) -> Subscription
    where
        S::Event: 'static,
        F: 'static + FnMut(&mut T, ModelHandle<S>, &S::Event, &mut ModelContext<T>),
    {
        let subscriber = self.weak_handle();
        self.app
            .subscribe_internal(handle, move |emitter, event, cx| {
                if let Some(subscriber) = subscriber.upgrade(cx) {
                    subscriber.update(cx, |subscriber, cx| {
                        callback(subscriber, emitter, event, cx);
                    });
                    true
                } else {
                    false
                }
            })
    }

    pub fn observe<S, F>(&mut self, handle: &ModelHandle<S>, mut callback: F) -> Subscription
    where
        S: Entity,
        F: 'static + FnMut(&mut T, ModelHandle<S>, &mut ModelContext<T>),
    {
        let observer = self.weak_handle();
        self.app.observe_internal(handle, move |observed, cx| {
            if let Some(observer) = observer.upgrade(cx) {
                observer.update(cx, |observer, cx| {
                    callback(observer, observed, cx);
                });
                true
            } else {
                false
            }
        })
    }

    pub fn observe_global<G, F>(&mut self, mut callback: F) -> Subscription
    where
        G: Any,
        F: 'static + FnMut(&mut T, &mut ModelContext<T>),
    {
        let observer = self.weak_handle();
        self.app.observe_global::<G, _>(move |cx| {
            if let Some(observer) = observer.upgrade(cx) {
                observer.update(cx, |observer, cx| callback(observer, cx));
            }
        })
    }

    pub fn observe_release<S, F>(
        &mut self,
        handle: &ModelHandle<S>,
        mut callback: F,
    ) -> Subscription
    where
        S: Entity,
        F: 'static + FnMut(&mut T, &S, &mut ModelContext<T>),
    {
        let observer = self.weak_handle();
        self.app.observe_release(handle, move |released, cx| {
            if let Some(observer) = observer.upgrade(cx) {
                observer.update(cx, |observer, cx| {
                    callback(observer, released, cx);
                });
            }
        })
    }

    pub fn handle(&self) -> ModelHandle<T> {
        ModelHandle::new(self.model_id, &self.app.ref_counts)
    }

    pub fn weak_handle(&self) -> WeakModelHandle<T> {
        WeakModelHandle::new(self.model_id)
    }

    pub fn spawn<F, Fut, S>(&mut self, f: F) -> Task<S>
    where
        F: FnOnce(ModelHandle<T>, AsyncAppContext) -> Fut,
        Fut: 'static + Future<Output = S>,
        S: 'static,
    {
        let handle = self.handle();
        self.app.spawn(|cx| f(handle, cx))
    }

    pub fn spawn_weak<F, Fut, S>(&mut self, f: F) -> Task<S>
    where
        F: FnOnce(WeakModelHandle<T>, AsyncAppContext) -> Fut,
        Fut: 'static + Future<Output = S>,
        S: 'static,
    {
        let handle = self.weak_handle();
        self.app.spawn(|cx| f(handle, cx))
    }
}

impl<M> AsRef<AppContext> for ModelContext<'_, M> {
    fn as_ref(&self) -> &AppContext {
        &self.app
    }
}

impl<M> AsMut<AppContext> for ModelContext<'_, M> {
    fn as_mut(&mut self) -> &mut AppContext {
        self.app
    }
}

impl<M> BorrowAppContext for ModelContext<'_, M> {
    fn read_with<T, F: FnOnce(&AppContext) -> T>(&self, f: F) -> T {
        self.app.read_with(f)
    }

    fn update<T, F: FnOnce(&mut AppContext) -> T>(&mut self, f: F) -> T {
        self.app.update(f)
    }
}

impl<M> Deref for ModelContext<'_, M> {
    type Target = AppContext;

    fn deref(&self) -> &Self::Target {
        self.app
    }
}

impl<M> DerefMut for ModelContext<'_, M> {
    fn deref_mut(&mut self) -> &mut Self::Target {
        &mut self.app
    }
}

pub struct ViewContext<'a, 'b, T: ?Sized> {
    window_context: Reference<'b, WindowContext<'a>>,
    view_id: usize,
    view_type: PhantomData<T>,
}

impl<'a, 'b, V> Deref for ViewContext<'a, 'b, V> {
    type Target = WindowContext<'a>;

    fn deref(&self) -> &Self::Target {
        &self.window_context
    }
}

impl<'a, 'b, V> DerefMut for ViewContext<'a, 'b, V> {
    fn deref_mut(&mut self) -> &mut Self::Target {
        &mut self.window_context
    }
}

impl<'a, 'b, V: 'static> ViewContext<'a, 'b, V> {
    pub fn mutable(window_context: &'b mut WindowContext<'a>, view_id: usize) -> Self {
        Self {
            window_context: Reference::Mutable(window_context),
            view_id,
            view_type: PhantomData,
        }
    }

    pub fn immutable(window_context: &'b WindowContext<'a>, view_id: usize) -> Self {
        Self {
            window_context: Reference::Immutable(window_context),
            view_id,
            view_type: PhantomData,
        }
    }

    pub fn window_context(&mut self) -> &mut WindowContext<'a> {
        &mut self.window_context
    }

    pub fn notify(&mut self) {
        let window = self.window_handle;
        let view_id = self.view_id;
        self.window_context.notify_view(window, view_id);
    }

    pub fn handle(&self) -> ViewHandle<V> {
        ViewHandle::new(
            self.window_handle,
            self.view_id,
            &self.window_context.ref_counts,
        )
    }

    pub fn weak_handle(&self) -> WeakViewHandle<V> {
        WeakViewHandle::new(self.window_handle, self.view_id)
    }

    pub fn window(&self) -> AnyWindowHandle {
        self.window_handle
    }

    pub fn view_id(&self) -> usize {
        self.view_id
    }

    pub fn foreground(&self) -> &Rc<executor::Foreground> {
        self.window_context.foreground()
    }

    pub fn background_executor(&self) -> &Arc<executor::Background> {
        &self.window_context.background
    }

    pub fn platform(&self) -> &Arc<dyn Platform> {
        self.window_context.platform()
    }

    pub fn prompt_for_paths(
        &self,
        options: PathPromptOptions,
    ) -> oneshot::Receiver<Option<Vec<PathBuf>>> {
        self.window_context.prompt_for_paths(options)
    }

    pub fn prompt_for_new_path(&self, directory: &Path) -> oneshot::Receiver<Option<PathBuf>> {
        self.window_context.prompt_for_new_path(directory)
    }

    pub fn reveal_path(&self, path: &Path) {
        self.window_context.reveal_path(path)
    }

    pub fn focus(&mut self, handle: &AnyViewHandle) {
        self.window_context.focus(Some(handle.view_id));
    }

    pub fn focus_self(&mut self) {
        let view_id = self.view_id;
        self.window_context.focus(Some(view_id));
    }

    pub fn is_self_focused(&self) -> bool {
        self.window.focused_view_id == Some(self.view_id)
    }

    pub fn focus_parent(&mut self) {
        let window = self.window_handle;
        let view_id = self.view_id;
        self.pending_effects
            .push_back(Effect::Focus(FocusEffect::ViewParent {
                window,
                view_id,
                is_forced: false,
            }));
    }

    pub fn blur(&mut self) {
        self.window_context.focus(None);
    }

    pub fn on_window_should_close<F>(&mut self, mut callback: F)
    where
        F: 'static + FnMut(&mut V, &mut ViewContext<V>) -> bool,
    {
        let window = self.window_handle;
        let view = self.weak_handle();
        self.pending_effects
            .push_back(Effect::WindowShouldCloseSubscription {
                window,
                callback: Box::new(move |cx| {
                    cx.update_window(window, |cx| {
                        if let Some(view) = view.upgrade(cx) {
                            view.update(cx, |view, cx| callback(view, cx))
                        } else {
                            true
                        }
                    })
                    .unwrap_or(true)
                }),
            });
    }

    pub fn subscribe<E, H, F>(&mut self, handle: &H, mut callback: F) -> Subscription
    where
        E: Entity,
        E::Event: 'static,
        H: Handle<E>,
        F: 'static + FnMut(&mut V, H, &E::Event, &mut ViewContext<V>),
    {
        let subscriber = self.weak_handle();
        self.window_context
            .subscribe_internal(handle, move |emitter, event, cx| {
                if let Some(subscriber) = subscriber.upgrade(cx) {
                    subscriber.update(cx, |subscriber, cx| {
                        callback(subscriber, emitter, event, cx);
                    });
                    true
                } else {
                    false
                }
            })
    }

    pub fn observe<E, F, H>(&mut self, handle: &H, mut callback: F) -> Subscription
    where
        E: Entity,
        H: Handle<E>,
        F: 'static + FnMut(&mut V, H, &mut ViewContext<V>),
    {
        let window = self.window_handle;
        let observer = self.weak_handle();
        self.window_context
            .observe_internal(handle, move |observed, cx| {
                cx.update_window(window, |cx| {
                    if let Some(observer) = observer.upgrade(cx) {
                        observer.update(cx, |observer, cx| {
                            callback(observer, observed, cx);
                        });
                        true
                    } else {
                        false
                    }
                })
                .unwrap_or(false)
            })
    }

    pub fn observe_global<G, F>(&mut self, mut callback: F) -> Subscription
    where
        G: Any,
        F: 'static + FnMut(&mut V, &mut ViewContext<V>),
    {
        let window = self.window_handle;
        let observer = self.weak_handle();
        self.window_context.observe_global::<G, _>(move |cx| {
            cx.update_window(window, |cx| {
                if let Some(observer) = observer.upgrade(cx) {
                    observer.update(cx, |observer, cx| callback(observer, cx));
                }
            });
        })
    }

    pub fn observe_focus<F, W>(&mut self, handle: &ViewHandle<W>, mut callback: F) -> Subscription
    where
        F: 'static + FnMut(&mut V, ViewHandle<W>, bool, &mut ViewContext<V>),
        W: View,
    {
        let observer = self.weak_handle();
        self.window_context
            .observe_focus(handle, move |observed, focused, cx| {
                if let Some(observer) = observer.upgrade(cx) {
                    observer.update(cx, |observer, cx| {
                        callback(observer, observed, focused, cx);
                    });
                    true
                } else {
                    false
                }
            })
    }

    pub fn observe_release<E, F, H>(&mut self, handle: &H, mut callback: F) -> Subscription
    where
        E: Entity,
        H: Handle<E>,
        F: 'static + FnMut(&mut V, &E, &mut ViewContext<V>),
    {
        let window = self.window_handle;
        let observer = self.weak_handle();
        self.window_context
            .observe_release(handle, move |released, cx| {
                cx.update_window(window, |cx| {
                    if let Some(observer) = observer.upgrade(cx) {
                        observer.update(cx, |observer, cx| {
                            callback(observer, released, cx);
                        });
                    }
                });
            })
    }

    pub fn observe_actions<F>(&mut self, mut callback: F) -> Subscription
    where
        F: 'static + FnMut(&mut V, TypeId, &mut ViewContext<V>),
    {
        let window = self.window_handle;
        let observer = self.weak_handle();
        self.window_context.observe_actions(move |action_id, cx| {
            cx.update_window(window, |cx| {
                if let Some(observer) = observer.upgrade(cx) {
                    observer.update(cx, |observer, cx| {
                        callback(observer, action_id, cx);
                    });
                }
            });
        })
    }

    pub fn observe_window_activation<F>(&mut self, mut callback: F) -> Subscription
    where
        F: 'static + FnMut(&mut V, bool, &mut ViewContext<V>),
    {
        let observer = self.weak_handle();
        self.window_context
            .observe_window_activation(move |active, cx| {
                if let Some(observer) = observer.upgrade(cx) {
                    observer.update(cx, |observer, cx| {
                        callback(observer, active, cx);
                    });
                    true
                } else {
                    false
                }
            })
    }

    pub fn observe_fullscreen<F>(&mut self, mut callback: F) -> Subscription
    where
        F: 'static + FnMut(&mut V, bool, &mut ViewContext<V>),
    {
        let observer = self.weak_handle();
        self.window_context.observe_fullscreen(move |active, cx| {
            if let Some(observer) = observer.upgrade(cx) {
                observer.update(cx, |observer, cx| {
                    callback(observer, active, cx);
                });
                true
            } else {
                false
            }
        })
    }

    pub fn observe_keystrokes<F>(&mut self, mut callback: F) -> Subscription
    where
        F: 'static
            + FnMut(
                &mut V,
                &Keystroke,
                Option<&Box<dyn Action>>,
                &MatchResult,
                &mut ViewContext<V>,
            ) -> bool,
    {
        let observer = self.weak_handle();
        self.window_context
            .observe_keystrokes(move |keystroke, result, handled_by, cx| {
                if let Some(observer) = observer.upgrade(cx) {
                    observer.update(cx, |observer, cx| {
                        callback(observer, keystroke, handled_by, result, cx);
                    });
                    true
                } else {
                    false
                }
            })
    }

    pub fn observe_window_bounds<F>(&mut self, mut callback: F) -> Subscription
    where
        F: 'static + FnMut(&mut V, WindowBounds, Uuid, &mut ViewContext<V>),
    {
        let observer = self.weak_handle();
        self.window_context
            .observe_window_bounds(move |bounds, display, cx| {
                if let Some(observer) = observer.upgrade(cx) {
                    observer.update(cx, |observer, cx| {
                        callback(observer, bounds, display, cx);
                    });
                    true
                } else {
                    false
                }
            })
    }

    pub fn observe_active_labeled_tasks<F>(&mut self, mut callback: F) -> Subscription
    where
        F: 'static + FnMut(&mut V, &mut ViewContext<V>),
    {
        let window = self.window_handle;
        let observer = self.weak_handle();
        self.window_context.observe_active_labeled_tasks(move |cx| {
            cx.update_window(window, |cx| {
                if let Some(observer) = observer.upgrade(cx) {
                    observer.update(cx, |observer, cx| {
                        callback(observer, cx);
                    });
                    true
                } else {
                    false
                }
            })
            .unwrap_or(false)
        })
    }

    pub fn defer(&mut self, callback: impl 'static + FnOnce(&mut V, &mut ViewContext<V>)) {
        let handle = self.handle();
        self.window_context
            .defer(move |cx| handle.update(cx, |view, cx| callback(view, cx)))
    }

    pub fn after_window_update(
        &mut self,
        callback: impl 'static + FnOnce(&mut V, &mut ViewContext<V>),
    ) {
        let window = self.window_handle;
        let handle = self.handle();
        self.window_context.after_window_update(move |cx| {
            cx.update_window(window, |cx| {
                handle.update(cx, |view, cx| {
                    callback(view, cx);
                })
            });
        })
    }

    pub fn propagate_action(&mut self) {
        self.window_context.halt_action_dispatch = false;
    }

    pub fn spawn_labeled<F, Fut, S>(&mut self, task_label: &'static str, f: F) -> Task<S>
    where
        F: FnOnce(WeakViewHandle<V>, AsyncAppContext) -> Fut,
        Fut: 'static + Future<Output = S>,
        S: 'static,
    {
        let handle = self.weak_handle();
        self.window_context
            .spawn_labeled(task_label, |cx| f(handle, cx))
    }

    pub fn spawn<F, Fut, S>(&mut self, f: F) -> Task<S>
    where
        F: FnOnce(WeakViewHandle<V>, AsyncAppContext) -> Fut,
        Fut: 'static + Future<Output = S>,
        S: 'static,
    {
        let handle = self.weak_handle();
        self.window_context.spawn(|cx| f(handle, cx))
    }

    pub fn mouse_state<Tag: 'static>(&self, region_id: usize) -> MouseState {
        self.mouse_state_dynamic(TypeTag::new::<Tag>(), region_id)
    }

    pub fn mouse_state_dynamic(&self, tag: TypeTag, region_id: usize) -> MouseState {
        let region_id = MouseRegionId::new(tag, self.view_id, region_id);
        MouseState {
            hovered: self.window.hovered_region_ids.contains(&region_id),
            mouse_down: !self.window.clicked_region_ids.is_empty(),
            clicked: self
                .window
                .clicked_region_ids
                .iter()
                .find(|click_region_id| **click_region_id == region_id)
                // If we've gotten here, there should always be a clicked region.
                // But let's be defensive and return None if there isn't.
                .and_then(|_| self.window.clicked_region.map(|(_, button)| button)),
            accessed_hovered: false,
            accessed_clicked: false,
        }
    }

    pub fn element_state<Tag: 'static, T: 'static>(
        &mut self,
        element_id: usize,
        initial: T,
    ) -> ElementStateHandle<T> {
        self.element_state_dynamic(TypeTag::new::<Tag>(), element_id, initial)
    }

    pub fn element_state_dynamic<T: 'static>(
        &mut self,
        tag: TypeTag,
        element_id: usize,
        initial: T,
    ) -> ElementStateHandle<T> {
        let id = ElementStateId {
            view_id: self.view_id(),
            element_id,
            tag,
        };
        self.element_states
            .entry(id)
            .or_insert_with(|| Box::new(initial));
        ElementStateHandle::new(id, self.frame_count, &self.ref_counts)
    }

    pub fn default_element_state<Tag: 'static, T: 'static + Default>(
        &mut self,
        element_id: usize,
    ) -> ElementStateHandle<T> {
        self.element_state::<Tag, T>(element_id, T::default())
    }

    pub fn default_element_state_dynamic<T: 'static + Default>(
        &mut self,
        tag: TypeTag,
        element_id: usize,
    ) -> ElementStateHandle<T> {
        self.element_state_dynamic::<T>(tag, element_id, T::default())
    }

    /// Return keystrokes that would dispatch the given action on the given view.
    pub(crate) fn keystrokes_for_action(
        &mut self,
        view_id: usize,
        action: &dyn Action,
    ) -> Option<SmallVec<[Keystroke; 2]>> {
        self.notify_if_view_ancestors_change(view_id);

        let window = self.window_handle;
        let mut contexts = Vec::new();
        let mut handler_depth = None;
        for (i, view_id) in self.ancestors(view_id).enumerate() {
            if let Some(view_metadata) = self.views_metadata.get(&(window, view_id)) {
                if let Some(actions) = self.actions.get(&view_metadata.type_id) {
                    if actions.contains_key(&action.id()) {
                        handler_depth = Some(i);
                    }
                }
                contexts.push(view_metadata.keymap_context.clone());
            }
        }

        if self.global_actions.contains_key(&action.id()) {
            handler_depth = Some(contexts.len())
        }

        let action_contexts = if let Some(depth) = handler_depth {
            &contexts[depth..]
        } else {
            &contexts
        };

        self.keystroke_matcher
            .keystrokes_for_action(action, action_contexts)
    }

    fn notify_if_view_ancestors_change(&mut self, view_id: usize) {
        let self_view_id = self.view_id;
        self.window
            .views_to_notify_if_ancestors_change
            .entry(view_id)
            .or_default()
            .push(self_view_id);
    }
}

impl<V: View> ViewContext<'_, '_, V> {
    pub fn emit(&mut self, event: V::Event) {
        self.window_context
            .pending_effects
            .push_back(Effect::Event {
                entity_id: self.view_id,
                payload: Box::new(event),
            });
    }
}

#[derive(Copy, Clone, Debug, PartialEq, Eq, Hash, PartialOrd, Ord)]
pub struct TypeTag {
    tag: TypeId,
    composed: Option<TypeId>,
    #[cfg(debug_assertions)]
    tag_type_name: &'static str,
}

impl TypeTag {
    pub fn new<Tag: 'static>() -> Self {
        Self {
            tag: TypeId::of::<Tag>(),
            composed: None,
            #[cfg(debug_assertions)]
            tag_type_name: std::any::type_name::<Tag>(),
        }
    }

    pub fn dynamic(tag: TypeId, #[cfg(debug_assertions)] type_name: &'static str) -> Self {
        Self {
            tag,
            composed: None,
            #[cfg(debug_assertions)]
            tag_type_name: type_name,
        }
    }

    pub fn compose(mut self, other: TypeTag) -> Self {
        self.composed = Some(other.tag);
        self
    }

    #[cfg(debug_assertions)]
    pub(crate) fn type_name(&self) -> &'static str {
        self.tag_type_name
    }
}

impl<V> BorrowAppContext for ViewContext<'_, '_, V> {
    fn read_with<T, F: FnOnce(&AppContext) -> T>(&self, f: F) -> T {
        BorrowAppContext::read_with(&*self.window_context, f)
    }

    fn update<T, F: FnOnce(&mut AppContext) -> T>(&mut self, f: F) -> T {
        BorrowAppContext::update(&mut *self.window_context, f)
    }
}

impl<V> BorrowWindowContext for ViewContext<'_, '_, V> {
    type Result<T> = T;

    fn read_window<T, F: FnOnce(&WindowContext) -> T>(&self, window: AnyWindowHandle, f: F) -> T {
        BorrowWindowContext::read_window(&*self.window_context, window, f)
    }

    fn read_window_optional<T, F>(&self, window: AnyWindowHandle, f: F) -> Option<T>
    where
        F: FnOnce(&WindowContext) -> Option<T>,
    {
        BorrowWindowContext::read_window_optional(&*self.window_context, window, f)
    }

    fn update_window<T, F: FnOnce(&mut WindowContext) -> T>(
        &mut self,
        window: AnyWindowHandle,
        f: F,
    ) -> T {
        BorrowWindowContext::update_window(&mut *self.window_context, window, f)
    }

    fn update_window_optional<T, F>(&mut self, window: AnyWindowHandle, f: F) -> Option<T>
    where
        F: FnOnce(&mut WindowContext) -> Option<T>,
    {
        BorrowWindowContext::update_window_optional(&mut *self.window_context, window, f)
    }
}

pub struct LayoutContext<'a, 'b, 'c, V> {
    // Nathan: Making this is public while I work on gpui2.
    pub view_context: &'c mut ViewContext<'a, 'b, V>,
}

impl<'a, 'b, 'c, V> LayoutContext<'a, 'b, 'c, V> {
    pub fn new(view_context: &'c mut ViewContext<'a, 'b, V>) -> Self {
        Self { view_context }
    }

    pub fn view_context(&mut self) -> &mut ViewContext<'a, 'b, V> {
        self.view_context
    }
<<<<<<< HEAD
=======

    /// Return keystrokes that would dispatch the given action on the given view.
    pub(crate) fn keystrokes_for_action(
        &mut self,
        view_id: usize,
        action: &dyn Action,
    ) -> Option<SmallVec<[Keystroke; 2]>> {
        self.notify_if_view_ancestors_change(view_id);

        let window = self.window_handle;
        let mut contexts = Vec::new();
        let mut handler_depth = None;
        for (i, view_id) in self.ancestors(view_id).enumerate() {
            if let Some(view_metadata) = self.views_metadata.get(&(window, view_id)) {
                if let Some(actions) = self.actions.get(&view_metadata.type_id) {
                    if actions.contains_key(&action.id()) {
                        handler_depth = Some(i);
                    }
                }
                contexts.push(view_metadata.keymap_context.clone());
            }
        }

        if self.global_actions.contains_key(&action.id()) {
            handler_depth = Some(contexts.len())
        }

        let handler_depth = handler_depth.unwrap_or(0);
        (0..=handler_depth).find_map(|depth| {
            let contexts = &contexts[depth..];
            self.keystroke_matcher
                .keystrokes_for_action(action, contexts)
        })
    }

    fn notify_if_view_ancestors_change(&mut self, view_id: usize) {
        let self_view_id = self.view_id;
        self.views_to_notify_if_ancestors_change
            .entry(view_id)
            .or_default()
            .push(self_view_id);
    }

    pub fn with_text_style<F, T>(&mut self, style: TextStyle, f: F) -> T
    where
        F: FnOnce(&mut Self) -> T,
    {
        self.push_text_style(style);
        let result = f(self);
        self.pop_text_style();
        result
    }
}

impl<'a, 'b, 'c, V> RenderContext<'a, 'b, V> for LayoutContext<'a, 'b, 'c, V> {
    fn text_style(&self) -> TextStyle {
        self.text_style_stack
            .last()
            .cloned()
            .unwrap_or(TextStyle::default(&self.font_cache))
    }

    fn push_text_style(&mut self, style: TextStyle) {
        self.text_style_stack.push(style);
    }

    fn pop_text_style(&mut self) {
        self.text_style_stack.pop();
    }

    fn as_view_context(&mut self) -> &mut ViewContext<'a, 'b, V> {
        &mut self.view_context
    }
>>>>>>> 5d782b6c
}

impl<'a, 'b, 'c, V> Deref for LayoutContext<'a, 'b, 'c, V> {
    type Target = ViewContext<'a, 'b, V>;

    fn deref(&self) -> &Self::Target {
        &self.view_context
    }
}

impl<V> DerefMut for LayoutContext<'_, '_, '_, V> {
    fn deref_mut(&mut self) -> &mut Self::Target {
        &mut self.view_context
    }
}

impl<V> BorrowAppContext for LayoutContext<'_, '_, '_, V> {
    fn read_with<T, F: FnOnce(&AppContext) -> T>(&self, f: F) -> T {
        BorrowAppContext::read_with(&*self.view_context, f)
    }

    fn update<T, F: FnOnce(&mut AppContext) -> T>(&mut self, f: F) -> T {
        BorrowAppContext::update(&mut *self.view_context, f)
    }
}

impl<V> BorrowWindowContext for LayoutContext<'_, '_, '_, V> {
    type Result<T> = T;

    fn read_window<T, F: FnOnce(&WindowContext) -> T>(&self, window: AnyWindowHandle, f: F) -> T {
        BorrowWindowContext::read_window(&*self.view_context, window, f)
    }

    fn read_window_optional<T, F>(&self, window: AnyWindowHandle, f: F) -> Option<T>
    where
        F: FnOnce(&WindowContext) -> Option<T>,
    {
        BorrowWindowContext::read_window_optional(&*self.view_context, window, f)
    }

    fn update_window<T, F: FnOnce(&mut WindowContext) -> T>(
        &mut self,
        window: AnyWindowHandle,
        f: F,
    ) -> T {
        BorrowWindowContext::update_window(&mut *self.view_context, window, f)
    }

    fn update_window_optional<T, F>(&mut self, window: AnyWindowHandle, f: F) -> Option<T>
    where
        F: FnOnce(&mut WindowContext) -> Option<T>,
    {
        BorrowWindowContext::update_window_optional(&mut *self.view_context, window, f)
    }
}

pub struct PaintContext<'a, 'b, 'c, V> {
    pub view_context: &'c mut ViewContext<'a, 'b, V>,
}

impl<'a, 'b, 'c, V> PaintContext<'a, 'b, 'c, V> {
    pub fn new(view_context: &'c mut ViewContext<'a, 'b, V>) -> Self {
        Self { view_context }
    }
}

impl<'a, 'b, 'c, V> Deref for PaintContext<'a, 'b, 'c, V> {
    type Target = ViewContext<'a, 'b, V>;

    fn deref(&self) -> &Self::Target {
        &self.view_context
    }
}

impl<V> DerefMut for PaintContext<'_, '_, '_, V> {
    fn deref_mut(&mut self) -> &mut Self::Target {
        &mut self.view_context
    }
}

impl<V> BorrowAppContext for PaintContext<'_, '_, '_, V> {
    fn read_with<T, F: FnOnce(&AppContext) -> T>(&self, f: F) -> T {
        BorrowAppContext::read_with(&*self.view_context, f)
    }

    fn update<T, F: FnOnce(&mut AppContext) -> T>(&mut self, f: F) -> T {
        BorrowAppContext::update(&mut *self.view_context, f)
    }
}

impl<V> BorrowWindowContext for PaintContext<'_, '_, '_, V> {
    type Result<T> = T;

    fn read_window<T, F>(&self, window: AnyWindowHandle, f: F) -> Self::Result<T>
    where
        F: FnOnce(&WindowContext) -> T,
    {
        BorrowWindowContext::read_window(self.view_context, window, f)
    }

    fn read_window_optional<T, F>(&self, window: AnyWindowHandle, f: F) -> Option<T>
    where
        F: FnOnce(&WindowContext) -> Option<T>,
    {
        BorrowWindowContext::read_window_optional(self.view_context, window, f)
    }

    fn update_window<T, F>(&mut self, window: AnyWindowHandle, f: F) -> Self::Result<T>
    where
        F: FnOnce(&mut WindowContext) -> T,
    {
        BorrowWindowContext::update_window(self.view_context, window, f)
    }

    fn update_window_optional<T, F>(&mut self, window: AnyWindowHandle, f: F) -> Option<T>
    where
        F: FnOnce(&mut WindowContext) -> Option<T>,
    {
        BorrowWindowContext::update_window_optional(self.view_context, window, f)
    }
}

pub struct EventContext<'a, 'b, 'c, V> {
    view_context: &'c mut ViewContext<'a, 'b, V>,
    pub(crate) handled: bool,
    // I would like to replace handled with this.
    // Being additive for now.
    pub bubble: bool,
}

impl<'a, 'b, 'c, V: 'static> EventContext<'a, 'b, 'c, V> {
    pub fn new(view_context: &'c mut ViewContext<'a, 'b, V>) -> Self {
        EventContext {
            view_context,
            handled: true,
            bubble: false,
        }
    }

    pub fn propagate_event(&mut self) {
        self.handled = false;
    }

    pub fn bubble_event(&mut self) {
        self.bubble = true;
    }

    pub fn event_bubbled(&self) -> bool {
        self.bubble
    }
}

impl<'a, 'b, 'c, V> Deref for EventContext<'a, 'b, 'c, V> {
    type Target = ViewContext<'a, 'b, V>;

    fn deref(&self) -> &Self::Target {
        &self.view_context
    }
}

impl<V> DerefMut for EventContext<'_, '_, '_, V> {
    fn deref_mut(&mut self) -> &mut Self::Target {
        &mut self.view_context
    }
}

impl<V> BorrowAppContext for EventContext<'_, '_, '_, V> {
    fn read_with<T, F: FnOnce(&AppContext) -> T>(&self, f: F) -> T {
        BorrowAppContext::read_with(&*self.view_context, f)
    }

    fn update<T, F: FnOnce(&mut AppContext) -> T>(&mut self, f: F) -> T {
        BorrowAppContext::update(&mut *self.view_context, f)
    }
}

impl<V> BorrowWindowContext for EventContext<'_, '_, '_, V> {
    type Result<T> = T;

    fn read_window<T, F: FnOnce(&WindowContext) -> T>(&self, window: AnyWindowHandle, f: F) -> T {
        BorrowWindowContext::read_window(&*self.view_context, window, f)
    }

    fn read_window_optional<T, F>(&self, window: AnyWindowHandle, f: F) -> Option<T>
    where
        F: FnOnce(&WindowContext) -> Option<T>,
    {
        BorrowWindowContext::read_window_optional(&*self.view_context, window, f)
    }

    fn update_window<T, F: FnOnce(&mut WindowContext) -> T>(
        &mut self,
        window: AnyWindowHandle,
        f: F,
    ) -> T {
        BorrowWindowContext::update_window(&mut *self.view_context, window, f)
    }

    fn update_window_optional<T, F>(&mut self, window: AnyWindowHandle, f: F) -> Option<T>
    where
        F: FnOnce(&mut WindowContext) -> Option<T>,
    {
        BorrowWindowContext::update_window_optional(&mut *self.view_context, window, f)
    }
}

pub(crate) enum Reference<'a, T> {
    Immutable(&'a T),
    Mutable(&'a mut T),
}

impl<'a, T> Deref for Reference<'a, T> {
    type Target = T;

    fn deref(&self) -> &Self::Target {
        match self {
            Reference::Immutable(target) => target,
            Reference::Mutable(target) => target,
        }
    }
}

impl<'a, T> DerefMut for Reference<'a, T> {
    fn deref_mut(&mut self) -> &mut Self::Target {
        match self {
            Reference::Immutable(_) => {
                panic!("cannot mutably deref an immutable reference. this is a bug in GPUI.");
            }
            Reference::Mutable(target) => target,
        }
    }
}

#[derive(Debug, Clone, Default)]
pub struct MouseState {
    pub(crate) hovered: bool,
    pub(crate) clicked: Option<MouseButton>,
    pub(crate) mouse_down: bool,
    pub(crate) accessed_hovered: bool,
    pub(crate) accessed_clicked: bool,
}

impl MouseState {
    pub fn dragging(&mut self) -> bool {
        self.accessed_hovered = true;
        self.hovered && self.mouse_down
    }

    pub fn hovered(&mut self) -> bool {
        self.accessed_hovered = true;
        self.hovered && (!self.mouse_down || self.clicked.is_some())
    }

    pub fn clicked(&mut self) -> Option<MouseButton> {
        self.accessed_clicked = true;
        self.clicked
    }

    pub fn accessed_hovered(&self) -> bool {
        self.accessed_hovered
    }

    pub fn accessed_clicked(&self) -> bool {
        self.accessed_clicked
    }
}

pub trait Handle<T> {
    type Weak: 'static;
    fn id(&self) -> usize;
    fn location(&self) -> EntityLocation;
    fn downgrade(&self) -> Self::Weak;
    fn upgrade_from(weak: &Self::Weak, cx: &AppContext) -> Option<Self>
    where
        Self: Sized;
}

pub trait WeakHandle {
    fn id(&self) -> usize;
}

#[derive(Clone, Copy, Debug, Eq, PartialEq, Hash)]
pub enum EntityLocation {
    Model(usize),
    View(usize, usize),
}

pub struct ModelHandle<T: Entity> {
    any_handle: AnyModelHandle,
    model_type: PhantomData<T>,
}

impl<T: Entity> Deref for ModelHandle<T> {
    type Target = AnyModelHandle;

    fn deref(&self) -> &Self::Target {
        &self.any_handle
    }
}

impl<T: Entity> ModelHandle<T> {
    fn new(model_id: usize, ref_counts: &Arc<Mutex<RefCounts>>) -> Self {
        Self {
            any_handle: AnyModelHandle::new(model_id, TypeId::of::<T>(), ref_counts.clone()),
            model_type: PhantomData,
        }
    }

    pub fn downgrade(&self) -> WeakModelHandle<T> {
        WeakModelHandle::new(self.model_id)
    }

    pub fn id(&self) -> usize {
        self.model_id
    }

    pub fn read<'a>(&self, cx: &'a AppContext) -> &'a T {
        cx.read_model(self)
    }

    pub fn read_with<C, F, S>(&self, cx: &C, read: F) -> S
    where
        C: BorrowAppContext,
        F: FnOnce(&T, &AppContext) -> S,
    {
        cx.read_with(|cx| read(self.read(cx), cx))
    }

    pub fn update<C, F, S>(&self, cx: &mut C, update: F) -> S
    where
        C: BorrowAppContext,
        F: FnOnce(&mut T, &mut ModelContext<T>) -> S,
    {
        let mut update = Some(update);
        cx.update(|cx| {
            cx.update_model(self, &mut |model, cx| {
                let update = update.take().unwrap();
                update(model, cx)
            })
        })
    }
}

impl<T: Entity> Clone for ModelHandle<T> {
    fn clone(&self) -> Self {
        Self::new(self.model_id, &self.ref_counts)
    }
}

impl<T: Entity> PartialEq for ModelHandle<T> {
    fn eq(&self, other: &Self) -> bool {
        self.model_id == other.model_id
    }
}

impl<T: Entity> Eq for ModelHandle<T> {}

impl<T: Entity> PartialEq<WeakModelHandle<T>> for ModelHandle<T> {
    fn eq(&self, other: &WeakModelHandle<T>) -> bool {
        self.model_id == other.model_id
    }
}

impl<T: Entity> Hash for ModelHandle<T> {
    fn hash<H: Hasher>(&self, state: &mut H) {
        self.model_id.hash(state);
    }
}

impl<T: Entity> std::borrow::Borrow<usize> for ModelHandle<T> {
    fn borrow(&self) -> &usize {
        &self.model_id
    }
}

impl<T: Entity> Debug for ModelHandle<T> {
    fn fmt(&self, f: &mut fmt::Formatter<'_>) -> fmt::Result {
        f.debug_tuple(&format!("ModelHandle<{}>", type_name::<T>()))
            .field(&self.model_id)
            .finish()
    }
}

unsafe impl<T: Entity> Send for ModelHandle<T> {}
unsafe impl<T: Entity> Sync for ModelHandle<T> {}

impl<T: Entity> Handle<T> for ModelHandle<T> {
    type Weak = WeakModelHandle<T>;

    fn id(&self) -> usize {
        self.model_id
    }

    fn location(&self) -> EntityLocation {
        EntityLocation::Model(self.model_id)
    }

    fn downgrade(&self) -> Self::Weak {
        self.downgrade()
    }

    fn upgrade_from(weak: &Self::Weak, cx: &AppContext) -> Option<Self>
    where
        Self: Sized,
    {
        weak.upgrade(cx)
    }
}

pub struct WeakModelHandle<T> {
    any_handle: AnyWeakModelHandle,
    model_type: PhantomData<T>,
}

impl<T> WeakModelHandle<T> {
    pub fn into_any(self) -> AnyWeakModelHandle {
        self.any_handle
    }
}

impl<T> Deref for WeakModelHandle<T> {
    type Target = AnyWeakModelHandle;

    fn deref(&self) -> &Self::Target {
        &self.any_handle
    }
}

impl<T> WeakHandle for WeakModelHandle<T> {
    fn id(&self) -> usize {
        self.model_id
    }
}

unsafe impl<T> Send for WeakModelHandle<T> {}
unsafe impl<T> Sync for WeakModelHandle<T> {}

impl<T: Entity> WeakModelHandle<T> {
    fn new(model_id: usize) -> Self {
        Self {
            any_handle: AnyWeakModelHandle {
                model_id,
                model_type: TypeId::of::<T>(),
            },
            model_type: PhantomData,
        }
    }

    pub fn id(&self) -> usize {
        self.model_id
    }

    pub fn is_upgradable(&self, cx: &impl BorrowAppContext) -> bool {
        cx.read_with(|cx| cx.model_handle_is_upgradable(self))
    }

    pub fn upgrade(&self, cx: &impl BorrowAppContext) -> Option<ModelHandle<T>> {
        cx.read_with(|cx| cx.upgrade_model_handle(self))
    }
}

impl<T> Hash for WeakModelHandle<T> {
    fn hash<H: Hasher>(&self, state: &mut H) {
        self.model_id.hash(state)
    }
}

impl<T> PartialEq for WeakModelHandle<T> {
    fn eq(&self, other: &Self) -> bool {
        self.model_id == other.model_id
    }
}

impl<T> Eq for WeakModelHandle<T> {}

impl<T: Entity> PartialEq<ModelHandle<T>> for WeakModelHandle<T> {
    fn eq(&self, other: &ModelHandle<T>) -> bool {
        self.model_id == other.model_id
    }
}

impl<T> Clone for WeakModelHandle<T> {
    fn clone(&self) -> Self {
        Self {
            any_handle: self.any_handle.clone(),
            model_type: PhantomData,
        }
    }
}

impl<T> Copy for WeakModelHandle<T> {}

#[derive(Deref)]
pub struct WindowHandle<V> {
    #[deref]
    any_handle: AnyWindowHandle,
    root_view_type: PhantomData<V>,
}

impl<V> Clone for WindowHandle<V> {
    fn clone(&self) -> Self {
        Self {
            any_handle: self.any_handle.clone(),
            root_view_type: PhantomData,
        }
    }
}

impl<V> Copy for WindowHandle<V> {}

impl<V: 'static> WindowHandle<V> {
    fn new(window_id: usize) -> Self {
        WindowHandle {
            any_handle: AnyWindowHandle::new(window_id, TypeId::of::<V>()),
            root_view_type: PhantomData,
        }
    }

    pub fn root<C: BorrowWindowContext>(&self, cx: &C) -> C::Result<ViewHandle<V>> {
        self.read_with(cx, |cx| cx.root_view().clone().downcast().unwrap())
    }

    pub fn read_root_with<C, F, R>(&self, cx: &C, read: F) -> C::Result<R>
    where
        C: BorrowWindowContext,
        F: FnOnce(&V, &ViewContext<V>) -> R,
    {
        self.read_with(cx, |cx| {
            cx.root_view()
                .downcast_ref::<V>()
                .unwrap()
                .read_with(cx, read)
        })
    }

    pub fn update_root<C, F, R>(&self, cx: &mut C, update: F) -> C::Result<R>
    where
        C: BorrowWindowContext,
        F: FnOnce(&mut V, &mut ViewContext<V>) -> R,
    {
        cx.update_window(self.any_handle, |cx| {
            cx.root_view()
                .clone()
                .downcast::<V>()
                .unwrap()
                .update(cx, update)
        })
    }
}

impl<V: View> WindowHandle<V> {
    pub fn replace_root<C, F>(&self, cx: &mut C, build_root: F) -> C::Result<ViewHandle<V>>
    where
        C: BorrowWindowContext,
        F: FnOnce(&mut ViewContext<V>) -> V,
    {
        cx.update_window(self.any_handle, |cx| {
            let root_view = self.add_view(cx, |cx| build_root(cx));
            cx.window.root_view = Some(root_view.clone().into_any());
            cx.window.focused_view_id = Some(root_view.id());
            root_view
        })
    }
}

impl<V> Into<AnyWindowHandle> for WindowHandle<V> {
    fn into(self) -> AnyWindowHandle {
        self.any_handle
    }
}

#[derive(Copy, Clone, Eq, PartialEq, Hash, Debug)]
pub struct AnyWindowHandle {
    window_id: usize,
    root_view_type: TypeId,
}

impl AnyWindowHandle {
    fn new(window_id: usize, root_view_type: TypeId) -> Self {
        Self {
            window_id,
            root_view_type,
        }
    }

    pub fn id(&self) -> usize {
        self.window_id
    }

    pub fn read_with<C, F, R>(&self, cx: &C, read: F) -> C::Result<R>
    where
        C: BorrowWindowContext,
        F: FnOnce(&WindowContext) -> R,
    {
        cx.read_window(*self, |cx| read(cx))
    }

    pub fn read_optional_with<C, F, R>(&self, cx: &C, read: F) -> Option<R>
    where
        C: BorrowWindowContext,
        F: FnOnce(&WindowContext) -> Option<R>,
    {
        cx.read_window_optional(*self, |cx| read(cx))
    }

    pub fn update<C, F, R>(&self, cx: &mut C, update: F) -> C::Result<R>
    where
        C: BorrowWindowContext,
        F: FnOnce(&mut WindowContext) -> R,
    {
        cx.update_window(*self, update)
    }

    pub fn update_optional<C, F, R>(&self, cx: &mut C, update: F) -> Option<R>
    where
        C: BorrowWindowContext,
        F: FnOnce(&mut WindowContext) -> Option<R>,
    {
        cx.update_window_optional(*self, update)
    }

    pub fn add_view<C, U, F>(&self, cx: &mut C, build_view: F) -> C::Result<ViewHandle<U>>
    where
        C: BorrowWindowContext,
        U: View,
        F: FnOnce(&mut ViewContext<U>) -> U,
    {
        self.update(cx, |cx| cx.add_view(build_view))
    }

    pub fn downcast<V: 'static>(self) -> Option<WindowHandle<V>> {
        if self.root_view_type == TypeId::of::<V>() {
            Some(WindowHandle {
                any_handle: self,
                root_view_type: PhantomData,
            })
        } else {
            None
        }
    }

    pub fn root_is<V: 'static>(&self) -> bool {
        self.root_view_type == TypeId::of::<V>()
    }

    pub fn is_active<C: BorrowWindowContext>(&self, cx: &C) -> C::Result<bool> {
        self.read_with(cx, |cx| cx.window.is_active)
    }

    pub fn remove<C: BorrowWindowContext>(&self, cx: &mut C) -> C::Result<()> {
        self.update(cx, |cx| cx.remove_window())
    }

    pub fn debug_elements<C: BorrowWindowContext>(&self, cx: &C) -> Option<json::Value> {
        self.read_optional_with(cx, |cx| {
            let root_view = cx.window.root_view();
            let root_element = cx.window.rendered_views.get(&root_view.id())?;
            root_element.debug(cx).log_err()
        })
    }

    pub fn activate<C: BorrowWindowContext>(&mut self, cx: &mut C) -> C::Result<()> {
        self.update(cx, |cx| cx.activate_window())
    }

    pub fn prompt<C: BorrowWindowContext>(
        &self,
        level: PromptLevel,
        msg: &str,
        answers: &[&str],
        cx: &mut C,
    ) -> C::Result<oneshot::Receiver<usize>> {
        self.update(cx, |cx| cx.prompt(level, msg, answers))
    }

    pub fn dispatch_action<C: BorrowWindowContext>(
        &self,
        view_id: usize,
        action: &dyn Action,
        cx: &mut C,
    ) -> C::Result<()> {
        self.update(cx, |cx| {
            cx.dispatch_action(Some(view_id), action);
        })
    }

    pub fn available_actions<C: BorrowWindowContext>(
        &self,
        view_id: usize,
        cx: &C,
    ) -> C::Result<Vec<(&'static str, Box<dyn Action>, SmallVec<[Binding; 1]>)>> {
        self.read_with(cx, |cx| cx.available_actions(view_id))
    }

    #[cfg(any(test, feature = "test-support"))]
    pub fn simulate_activation(&self, cx: &mut TestAppContext) {
        self.update(cx, |cx| {
            let other_windows = cx
                .windows()
                .filter(|window| *window != *self)
                .collect::<Vec<_>>();

            for window in other_windows {
                cx.window_changed_active_status(window, false)
            }

            cx.window_changed_active_status(*self, true)
        });
    }

    #[cfg(any(test, feature = "test-support"))]
    pub fn simulate_deactivation(&self, cx: &mut TestAppContext) {
        self.update(cx, |cx| {
            cx.window_changed_active_status(*self, false);
        })
    }
}

#[repr(transparent)]
pub struct ViewHandle<V> {
    any_handle: AnyViewHandle,
    view_type: PhantomData<V>,
}

impl<T> Deref for ViewHandle<T> {
    type Target = AnyViewHandle;

    fn deref(&self) -> &Self::Target {
        &self.any_handle
    }
}

impl<V: 'static> ViewHandle<V> {
    fn new(window: AnyWindowHandle, view_id: usize, ref_counts: &Arc<Mutex<RefCounts>>) -> Self {
        Self {
            any_handle: AnyViewHandle::new(window, view_id, TypeId::of::<V>(), ref_counts.clone()),
            view_type: PhantomData,
        }
    }

    pub fn downgrade(&self) -> WeakViewHandle<V> {
        WeakViewHandle::new(self.window, self.view_id)
    }

    pub fn into_any(self) -> AnyViewHandle {
        self.any_handle
    }

    pub fn window(&self) -> AnyWindowHandle {
        self.window
    }

    pub fn id(&self) -> usize {
        self.view_id
    }

    pub fn read<'a>(&self, cx: &'a AppContext) -> &'a V {
        cx.read_view(self)
    }

    pub fn read_with<C, F, S>(&self, cx: &C, read: F) -> C::Result<S>
    where
        C: BorrowWindowContext,
        F: FnOnce(&V, &ViewContext<V>) -> S,
    {
        cx.read_window(self.window, |cx| {
            let cx = ViewContext::immutable(cx, self.view_id);
            read(cx.read_view(self), &cx)
        })
    }

    pub fn update<C, F, S>(&self, cx: &mut C, update: F) -> C::Result<S>
    where
        C: BorrowWindowContext,
        F: FnOnce(&mut V, &mut ViewContext<V>) -> S,
    {
        let mut update = Some(update);

        cx.update_window(self.window, |cx| {
            cx.update_view(self, &mut |view, cx| {
                let update = update.take().unwrap();
                update(view, cx)
            })
        })
    }

    pub fn is_focused(&self, cx: &WindowContext) -> bool {
        cx.focused_view_id() == Some(self.view_id)
    }
}

impl<T: View> Clone for ViewHandle<T> {
    fn clone(&self) -> Self {
        ViewHandle::new(self.window, self.view_id, &self.ref_counts)
    }
}

impl<T> PartialEq for ViewHandle<T> {
    fn eq(&self, other: &Self) -> bool {
        self.window == other.window && self.view_id == other.view_id
    }
}

impl<T> PartialEq<AnyViewHandle> for ViewHandle<T> {
    fn eq(&self, other: &AnyViewHandle) -> bool {
        self.window == other.window && self.view_id == other.view_id
    }
}

impl<T> PartialEq<WeakViewHandle<T>> for ViewHandle<T> {
    fn eq(&self, other: &WeakViewHandle<T>) -> bool {
        self.window == other.window && self.view_id == other.view_id
    }
}

impl<T> PartialEq<ViewHandle<T>> for WeakViewHandle<T> {
    fn eq(&self, other: &ViewHandle<T>) -> bool {
        self.window == other.window && self.view_id == other.view_id
    }
}

impl<T> Eq for ViewHandle<T> {}

impl<T> Hash for ViewHandle<T> {
    fn hash<H: Hasher>(&self, state: &mut H) {
        self.window.hash(state);
        self.view_id.hash(state);
    }
}

impl<T> Debug for ViewHandle<T> {
    fn fmt(&self, f: &mut fmt::Formatter<'_>) -> fmt::Result {
        f.debug_struct(&format!("ViewHandle<{}>", type_name::<T>()))
            .field("window_id", &self.window)
            .field("view_id", &self.view_id)
            .finish()
    }
}

impl<T: View> Handle<T> for ViewHandle<T> {
    type Weak = WeakViewHandle<T>;

    fn id(&self) -> usize {
        self.view_id
    }

    fn location(&self) -> EntityLocation {
        EntityLocation::View(self.window.id(), self.view_id)
    }

    fn downgrade(&self) -> Self::Weak {
        self.downgrade()
    }

    fn upgrade_from(weak: &Self::Weak, cx: &AppContext) -> Option<Self>
    where
        Self: Sized,
    {
        weak.upgrade(cx)
    }
}

pub struct AnyViewHandle {
    window: AnyWindowHandle,
    view_id: usize,
    view_type: TypeId,
    ref_counts: Arc<Mutex<RefCounts>>,

    #[cfg(any(test, feature = "test-support"))]
    handle_id: usize,
}

impl AnyViewHandle {
    fn new(
        window: AnyWindowHandle,
        view_id: usize,
        view_type: TypeId,
        ref_counts: Arc<Mutex<RefCounts>>,
    ) -> Self {
        ref_counts.lock().inc_view(window, view_id);

        #[cfg(any(test, feature = "test-support"))]
        let handle_id = ref_counts
            .lock()
            .leak_detector
            .lock()
            .handle_created(None, view_id);

        Self {
            window,
            view_id,
            view_type,
            ref_counts,
            #[cfg(any(test, feature = "test-support"))]
            handle_id,
        }
    }

    pub fn window(&self) -> AnyWindowHandle {
        self.window
    }

    pub fn id(&self) -> usize {
        self.view_id
    }

    pub fn is<T: 'static>(&self) -> bool {
        TypeId::of::<T>() == self.view_type
    }

    pub fn downcast<V: 'static>(self) -> Option<ViewHandle<V>> {
        if self.is::<V>() {
            Some(ViewHandle {
                any_handle: self,
                view_type: PhantomData,
            })
        } else {
            None
        }
    }

    pub fn downcast_ref<V: 'static>(&self) -> Option<&ViewHandle<V>> {
        if self.is::<V>() {
            Some(unsafe { mem::transmute(self) })
        } else {
            None
        }
    }

    pub fn downgrade(&self) -> AnyWeakViewHandle {
        AnyWeakViewHandle {
            window: self.window,
            view_id: self.view_id,
            view_type: self.view_type,
        }
    }

    pub fn view_type(&self) -> TypeId {
        self.view_type
    }

    pub fn debug_json<'a, 'b>(&self, cx: &'b WindowContext<'a>) -> serde_json::Value {
        cx.views
            .get(&(self.window, self.view_id))
            .map_or_else(|| serde_json::Value::Null, |view| view.debug_json(cx))
    }
}

impl Clone for AnyViewHandle {
    fn clone(&self) -> Self {
        Self::new(
            self.window,
            self.view_id,
            self.view_type,
            self.ref_counts.clone(),
        )
    }
}

impl PartialEq for AnyViewHandle {
    fn eq(&self, other: &Self) -> bool {
        self.window == other.window && self.view_id == other.view_id
    }
}

impl<T> PartialEq<ViewHandle<T>> for AnyViewHandle {
    fn eq(&self, other: &ViewHandle<T>) -> bool {
        self.window == other.window && self.view_id == other.view_id
    }
}

impl Drop for AnyViewHandle {
    fn drop(&mut self) {
        self.ref_counts.lock().dec_view(self.window, self.view_id);
        #[cfg(any(test, feature = "test-support"))]
        self.ref_counts
            .lock()
            .leak_detector
            .lock()
            .handle_dropped(self.view_id, self.handle_id);
    }
}

impl Debug for AnyViewHandle {
    fn fmt(&self, f: &mut fmt::Formatter<'_>) -> fmt::Result {
        f.debug_struct("AnyViewHandle")
            .field("window_id", &self.window.id())
            .field("view_id", &self.view_id)
            .finish()
    }
}

pub struct AnyModelHandle {
    model_id: usize,
    model_type: TypeId,
    ref_counts: Arc<Mutex<RefCounts>>,

    #[cfg(any(test, feature = "test-support"))]
    handle_id: usize,
}

impl AnyModelHandle {
    fn new(model_id: usize, model_type: TypeId, ref_counts: Arc<Mutex<RefCounts>>) -> Self {
        ref_counts.lock().inc_model(model_id);

        #[cfg(any(test, feature = "test-support"))]
        let handle_id = ref_counts
            .lock()
            .leak_detector
            .lock()
            .handle_created(None, model_id);

        Self {
            model_id,
            model_type,
            ref_counts,

            #[cfg(any(test, feature = "test-support"))]
            handle_id,
        }
    }

    pub fn downcast<T: Entity>(self) -> Option<ModelHandle<T>> {
        if self.is::<T>() {
            Some(ModelHandle {
                any_handle: self,
                model_type: PhantomData,
            })
        } else {
            None
        }
    }

    pub fn downgrade(&self) -> AnyWeakModelHandle {
        AnyWeakModelHandle {
            model_id: self.model_id,
            model_type: self.model_type,
        }
    }

    pub fn is<T: Entity>(&self) -> bool {
        self.model_type == TypeId::of::<T>()
    }

    pub fn model_type(&self) -> TypeId {
        self.model_type
    }
}

impl Clone for AnyModelHandle {
    fn clone(&self) -> Self {
        Self::new(self.model_id, self.model_type, self.ref_counts.clone())
    }
}

impl Drop for AnyModelHandle {
    fn drop(&mut self) {
        let mut ref_counts = self.ref_counts.lock();
        ref_counts.dec_model(self.model_id);

        #[cfg(any(test, feature = "test-support"))]
        ref_counts
            .leak_detector
            .lock()
            .handle_dropped(self.model_id, self.handle_id);
    }
}

#[derive(Hash, PartialEq, Eq, Debug, Clone, Copy)]
pub struct AnyWeakModelHandle {
    model_id: usize,
    model_type: TypeId,
}

impl AnyWeakModelHandle {
    pub fn upgrade(&self, cx: &impl BorrowAppContext) -> Option<AnyModelHandle> {
        cx.read_with(|cx| cx.upgrade_any_model_handle(self))
    }

    pub fn model_type(&self) -> TypeId {
        self.model_type
    }

    fn is<T: 'static>(&self) -> bool {
        TypeId::of::<T>() == self.model_type
    }

    pub fn downcast<T: Entity>(self) -> Option<WeakModelHandle<T>> {
        if self.is::<T>() {
            let result = Some(WeakModelHandle {
                any_handle: self,
                model_type: PhantomData,
            });

            result
        } else {
            None
        }
    }
}

pub struct WeakViewHandle<T> {
    any_handle: AnyWeakViewHandle,
    view_type: PhantomData<T>,
}

impl<T> Copy for WeakViewHandle<T> {}

impl<T> Debug for WeakViewHandle<T> {
    fn fmt(&self, f: &mut fmt::Formatter<'_>) -> fmt::Result {
        f.debug_struct(&format!("WeakViewHandle<{}>", type_name::<T>()))
            .field("any_handle", &self.any_handle)
            .finish()
    }
}

impl<T> WeakHandle for WeakViewHandle<T> {
    fn id(&self) -> usize {
        self.view_id
    }
}

impl<V: 'static> WeakViewHandle<V> {
    fn new(window: AnyWindowHandle, view_id: usize) -> Self {
        Self {
            any_handle: AnyWeakViewHandle {
                window,
                view_id,
                view_type: TypeId::of::<V>(),
            },
            view_type: PhantomData,
        }
    }

    pub fn id(&self) -> usize {
        self.view_id
    }

    pub fn window(&self) -> AnyWindowHandle {
        self.window
    }

    pub fn window_id(&self) -> usize {
        self.window.id()
    }

    pub fn into_any(self) -> AnyWeakViewHandle {
        self.any_handle
    }

    pub fn upgrade(&self, cx: &impl BorrowAppContext) -> Option<ViewHandle<V>> {
        cx.read_with(|cx| cx.upgrade_view_handle(self))
    }

    pub fn read_with<T>(
        &self,
        cx: &AsyncAppContext,
        read: impl FnOnce(&V, &ViewContext<V>) -> T,
    ) -> Result<T> {
        cx.read(|cx| {
            let handle = cx
                .upgrade_view_handle(self)
                .ok_or_else(|| anyhow!("view was dropped"))?;
            cx.read_window(self.window, |cx| handle.read_with(cx, read))
                .ok_or_else(|| anyhow!("window was removed"))
        })
    }

    pub fn update<T, B>(
        &self,
        cx: &mut B,
        update: impl FnOnce(&mut V, &mut ViewContext<V>) -> T,
    ) -> Result<T>
    where
        B: BorrowWindowContext,
        B::Result<Option<T>>: Flatten<T>,
    {
        cx.update_window(self.window(), |cx| {
            cx.upgrade_view_handle(self)
                .map(|handle| handle.update(cx, update))
        })
        .flatten()
        .ok_or_else(|| anyhow!("window was removed"))
    }
}

pub trait Flatten<T> {
    fn flatten(self) -> Option<T>;
}

impl<T> Flatten<T> for Option<Option<T>> {
    fn flatten(self) -> Option<T> {
        self.flatten()
    }
}

impl<T> Flatten<T> for Option<T> {
    fn flatten(self) -> Option<T> {
        self
    }
}

impl<V> Deref for WeakViewHandle<V> {
    type Target = AnyWeakViewHandle;

    fn deref(&self) -> &Self::Target {
        &self.any_handle
    }
}

impl<V> Clone for WeakViewHandle<V> {
    fn clone(&self) -> Self {
        Self {
            any_handle: self.any_handle.clone(),
            view_type: PhantomData,
        }
    }
}

impl<T> PartialEq for WeakViewHandle<T> {
    fn eq(&self, other: &Self) -> bool {
        self.window == other.window && self.view_id == other.view_id
    }
}

impl<T> Eq for WeakViewHandle<T> {}

impl<T> Hash for WeakViewHandle<T> {
    fn hash<H: Hasher>(&self, state: &mut H) {
        self.any_handle.hash(state);
    }
}

#[derive(Debug, Clone, Copy, Eq, PartialEq)]
pub struct AnyWeakViewHandle {
    window: AnyWindowHandle,
    view_id: usize,
    view_type: TypeId,
}

impl AnyWeakViewHandle {
    pub fn id(&self) -> usize {
        self.view_id
    }

    fn is<T: 'static>(&self) -> bool {
        TypeId::of::<T>() == self.view_type
    }

    pub fn upgrade(&self, cx: &impl BorrowAppContext) -> Option<AnyViewHandle> {
        cx.read_with(|cx| cx.upgrade_any_view_handle(self))
    }

    pub fn downcast<T: View>(self) -> Option<WeakViewHandle<T>> {
        if self.is::<T>() {
            Some(WeakViewHandle {
                any_handle: self,
                view_type: PhantomData,
            })
        } else {
            None
        }
    }
}

impl Hash for AnyWeakViewHandle {
    fn hash<H: Hasher>(&self, state: &mut H) {
        self.window.hash(state);
        self.view_id.hash(state);
        self.view_type.hash(state);
    }
}

#[derive(Clone, Copy, Debug, PartialEq, Eq, Hash)]
pub struct ElementStateId {
    view_id: usize,
    element_id: usize,
    tag: TypeTag,
}

pub struct ElementStateHandle<T> {
    value_type: PhantomData<T>,
    id: ElementStateId,
    ref_counts: Weak<Mutex<RefCounts>>,
}

impl<T: 'static> ElementStateHandle<T> {
    fn new(id: ElementStateId, frame_id: usize, ref_counts: &Arc<Mutex<RefCounts>>) -> Self {
        ref_counts.lock().inc_element_state(id, frame_id);
        Self {
            value_type: PhantomData,
            id,
            ref_counts: Arc::downgrade(ref_counts),
        }
    }

    pub fn id(&self) -> ElementStateId {
        self.id
    }

    pub fn read<'a>(&self, cx: &'a AppContext) -> &'a T {
        cx.element_states
            .get(&self.id)
            .unwrap()
            .downcast_ref()
            .unwrap()
    }

    pub fn update<C, D, R>(&self, cx: &mut C, f: impl FnOnce(&mut T, &mut C) -> R) -> R
    where
        C: DerefMut<Target = D>,
        D: DerefMut<Target = AppContext>,
    {
        let mut element_state = cx.deref_mut().element_states.remove(&self.id).unwrap();
        let result = f(element_state.downcast_mut().unwrap(), cx);
        cx.deref_mut().element_states.insert(self.id, element_state);
        result
    }
}

impl<T> Drop for ElementStateHandle<T> {
    fn drop(&mut self) {
        if let Some(ref_counts) = self.ref_counts.upgrade() {
            ref_counts.lock().dec_element_state(self.id);
        }
    }
}

#[must_use]
pub enum Subscription {
    Subscription(callback_collection::Subscription<usize, SubscriptionCallback>),
    Observation(callback_collection::Subscription<usize, ObservationCallback>),
    GlobalSubscription(callback_collection::Subscription<TypeId, GlobalSubscriptionCallback>),
    GlobalObservation(callback_collection::Subscription<TypeId, GlobalObservationCallback>),
    FocusObservation(callback_collection::Subscription<usize, FocusObservationCallback>),
    WindowActivationObservation(
        callback_collection::Subscription<AnyWindowHandle, WindowActivationCallback>,
    ),
    WindowFullscreenObservation(
        callback_collection::Subscription<AnyWindowHandle, WindowFullscreenCallback>,
    ),
    WindowBoundsObservation(
        callback_collection::Subscription<AnyWindowHandle, WindowBoundsCallback>,
    ),
    KeystrokeObservation(callback_collection::Subscription<AnyWindowHandle, KeystrokeCallback>),
    ReleaseObservation(callback_collection::Subscription<usize, ReleaseObservationCallback>),
    ActionObservation(callback_collection::Subscription<(), ActionObservationCallback>),
    ActiveLabeledTasksObservation(
        callback_collection::Subscription<(), ActiveLabeledTasksCallback>,
    ),
}

impl Subscription {
    pub fn id(&self) -> usize {
        match self {
            Subscription::Subscription(subscription) => subscription.id(),
            Subscription::Observation(subscription) => subscription.id(),
            Subscription::GlobalSubscription(subscription) => subscription.id(),
            Subscription::GlobalObservation(subscription) => subscription.id(),
            Subscription::FocusObservation(subscription) => subscription.id(),
            Subscription::WindowActivationObservation(subscription) => subscription.id(),
            Subscription::WindowFullscreenObservation(subscription) => subscription.id(),
            Subscription::WindowBoundsObservation(subscription) => subscription.id(),
            Subscription::KeystrokeObservation(subscription) => subscription.id(),
            Subscription::ReleaseObservation(subscription) => subscription.id(),
            Subscription::ActionObservation(subscription) => subscription.id(),
            Subscription::ActiveLabeledTasksObservation(subscription) => subscription.id(),
        }
    }

    pub fn detach(&mut self) {
        match self {
            Subscription::Subscription(subscription) => subscription.detach(),
            Subscription::GlobalSubscription(subscription) => subscription.detach(),
            Subscription::Observation(subscription) => subscription.detach(),
            Subscription::GlobalObservation(subscription) => subscription.detach(),
            Subscription::FocusObservation(subscription) => subscription.detach(),
            Subscription::KeystrokeObservation(subscription) => subscription.detach(),
            Subscription::WindowActivationObservation(subscription) => subscription.detach(),
            Subscription::WindowFullscreenObservation(subscription) => subscription.detach(),
            Subscription::WindowBoundsObservation(subscription) => subscription.detach(),
            Subscription::ReleaseObservation(subscription) => subscription.detach(),
            Subscription::ActionObservation(subscription) => subscription.detach(),
            Subscription::ActiveLabeledTasksObservation(subscription) => subscription.detach(),
        }
    }
}

#[cfg(test)]
mod tests {
    use super::*;
    use crate::{
        actions,
        elements::*,
        impl_actions,
        platform::{MouseButton, MouseButtonEvent},
        window::ChildView,
    };
    use itertools::Itertools;
    use postage::{sink::Sink, stream::Stream};
    use serde::Deserialize;
    use smol::future::poll_once;
    use std::{
        cell::Cell,
        sync::atomic::{AtomicBool, AtomicUsize, Ordering::SeqCst},
    };

    #[crate::test(self)]
    fn test_model_handles(cx: &mut AppContext) {
        struct Model {
            other: Option<ModelHandle<Model>>,
            events: Vec<String>,
        }

        impl Entity for Model {
            type Event = usize;
        }

        impl Model {
            fn new(other: Option<ModelHandle<Self>>, cx: &mut ModelContext<Self>) -> Self {
                if let Some(other) = other.as_ref() {
                    cx.observe(other, |me, _, _| {
                        me.events.push("notified".into());
                    })
                    .detach();
                    cx.subscribe(other, |me, _, event, _| {
                        me.events.push(format!("observed event {}", event));
                    })
                    .detach();
                }

                Self {
                    other,
                    events: Vec::new(),
                }
            }
        }

        let handle_1 = cx.add_model(|cx| Model::new(None, cx));
        let handle_2 = cx.add_model(|cx| Model::new(Some(handle_1.clone()), cx));
        assert_eq!(cx.models.len(), 2);

        handle_1.update(cx, |model, cx| {
            model.events.push("updated".into());
            cx.emit(1);
            cx.notify();
            cx.emit(2);
        });
        assert_eq!(handle_1.read(cx).events, vec!["updated".to_string()]);
        assert_eq!(
            handle_2.read(cx).events,
            vec![
                "observed event 1".to_string(),
                "notified".to_string(),
                "observed event 2".to_string(),
            ]
        );

        handle_2.update(cx, |model, _| {
            drop(handle_1);
            model.other.take();
        });

        assert_eq!(cx.models.len(), 1);
        assert!(cx.subscriptions.is_empty());
        assert!(cx.observations.is_empty());
    }

    #[crate::test(self)]
    fn test_model_events(cx: &mut AppContext) {
        #[derive(Default)]
        struct Model {
            events: Vec<usize>,
        }

        impl Entity for Model {
            type Event = usize;
        }

        let handle_1 = cx.add_model(|_| Model::default());
        let handle_2 = cx.add_model(|_| Model::default());

        handle_1.update(cx, |_, cx| {
            cx.subscribe(&handle_2, move |model: &mut Model, emitter, event, cx| {
                model.events.push(*event);

                cx.subscribe(&emitter, |model, _, event, _| {
                    model.events.push(*event * 2);
                })
                .detach();
            })
            .detach();
        });

        handle_2.update(cx, |_, c| c.emit(7));
        assert_eq!(handle_1.read(cx).events, vec![7]);

        handle_2.update(cx, |_, c| c.emit(5));
        assert_eq!(handle_1.read(cx).events, vec![7, 5, 10]);
    }

    #[crate::test(self)]
    fn test_model_emit_before_subscribe_in_same_update_cycle(cx: &mut AppContext) {
        #[derive(Default)]
        struct Model;

        impl Entity for Model {
            type Event = ();
        }

        let events = Rc::new(RefCell::new(Vec::new()));
        cx.add_model(|cx| {
            drop(cx.subscribe(&cx.handle(), {
                let events = events.clone();
                move |_, _, _, _| events.borrow_mut().push("dropped before flush")
            }));
            cx.subscribe(&cx.handle(), {
                let events = events.clone();
                move |_, _, _, _| events.borrow_mut().push("before emit")
            })
            .detach();
            cx.emit(());
            cx.subscribe(&cx.handle(), {
                let events = events.clone();
                move |_, _, _, _| events.borrow_mut().push("after emit")
            })
            .detach();
            Model
        });
        assert_eq!(*events.borrow(), ["before emit"]);
    }

    #[crate::test(self)]
    fn test_observe_and_notify_from_model(cx: &mut AppContext) {
        #[derive(Default)]
        struct Model {
            count: usize,
            events: Vec<usize>,
        }

        impl Entity for Model {
            type Event = ();
        }

        let handle_1 = cx.add_model(|_| Model::default());
        let handle_2 = cx.add_model(|_| Model::default());

        handle_1.update(cx, |_, c| {
            c.observe(&handle_2, move |model, observed, c| {
                model.events.push(observed.read(c).count);
                c.observe(&observed, |model, observed, c| {
                    model.events.push(observed.read(c).count * 2);
                })
                .detach();
            })
            .detach();
        });

        handle_2.update(cx, |model, c| {
            model.count = 7;
            c.notify()
        });
        assert_eq!(handle_1.read(cx).events, vec![7]);

        handle_2.update(cx, |model, c| {
            model.count = 5;
            c.notify()
        });
        assert_eq!(handle_1.read(cx).events, vec![7, 5, 10])
    }

    #[crate::test(self)]
    fn test_model_notify_before_observe_in_same_update_cycle(cx: &mut AppContext) {
        #[derive(Default)]
        struct Model;

        impl Entity for Model {
            type Event = ();
        }

        let events = Rc::new(RefCell::new(Vec::new()));
        cx.add_model(|cx| {
            drop(cx.observe(&cx.handle(), {
                let events = events.clone();
                move |_, _, _| events.borrow_mut().push("dropped before flush")
            }));
            cx.observe(&cx.handle(), {
                let events = events.clone();
                move |_, _, _| events.borrow_mut().push("before notify")
            })
            .detach();
            cx.notify();
            cx.observe(&cx.handle(), {
                let events = events.clone();
                move |_, _, _| events.borrow_mut().push("after notify")
            })
            .detach();
            Model
        });
        assert_eq!(*events.borrow(), ["before notify"]);
    }

    #[crate::test(self)]
    fn test_defer_and_after_window_update(cx: &mut TestAppContext) {
        struct View {
            render_count: usize,
        }

        impl Entity for View {
            type Event = usize;
        }

        impl super::View for View {
            fn render(&mut self, _: &mut ViewContext<Self>) -> AnyElement<Self> {
                post_inc(&mut self.render_count);
                Empty::new().into_any()
            }

            fn ui_name() -> &'static str {
                "View"
            }
        }

        let window = cx.add_window(|_| View { render_count: 0 });
        let called_defer = Rc::new(AtomicBool::new(false));
        let called_after_window_update = Rc::new(AtomicBool::new(false));

        window.root(cx).update(cx, |this, cx| {
            assert_eq!(this.render_count, 1);
            cx.defer({
                let called_defer = called_defer.clone();
                move |this, _| {
                    assert_eq!(this.render_count, 1);
                    called_defer.store(true, SeqCst);
                }
            });
            cx.after_window_update({
                let called_after_window_update = called_after_window_update.clone();
                move |this, cx| {
                    assert_eq!(this.render_count, 2);
                    called_after_window_update.store(true, SeqCst);
                    cx.notify();
                }
            });
            assert!(!called_defer.load(SeqCst));
            assert!(!called_after_window_update.load(SeqCst));
            cx.notify();
        });

        assert!(called_defer.load(SeqCst));
        assert!(called_after_window_update.load(SeqCst));
        assert_eq!(window.read_root_with(cx, |view, _| view.render_count), 3);
    }

    #[crate::test(self)]
    fn test_view_handles(cx: &mut TestAppContext) {
        struct View {
            other: Option<ViewHandle<View>>,
            events: Vec<String>,
        }

        impl Entity for View {
            type Event = usize;
        }

        impl super::View for View {
            fn render(&mut self, _: &mut ViewContext<Self>) -> AnyElement<Self> {
                Empty::new().into_any()
            }

            fn ui_name() -> &'static str {
                "View"
            }
        }

        impl View {
            fn new(other: Option<ViewHandle<View>>, cx: &mut ViewContext<Self>) -> Self {
                if let Some(other) = other.as_ref() {
                    cx.subscribe(other, |me, _, event, _| {
                        me.events.push(format!("observed event {}", event));
                    })
                    .detach();
                }
                Self {
                    other,
                    events: Vec::new(),
                }
            }
        }

        let window = cx.add_window(|cx| View::new(None, cx));
        let handle_1 = window.add_view(cx, |cx| View::new(None, cx));
        let handle_2 = window.add_view(cx, |cx| View::new(Some(handle_1.clone()), cx));
        assert_eq!(cx.read(|cx| cx.views.len()), 3);

        handle_1.update(cx, |view, cx| {
            view.events.push("updated".into());
            cx.emit(1);
            cx.emit(2);
        });
        handle_1.read_with(cx, |view, _| {
            assert_eq!(view.events, vec!["updated".to_string()]);
        });
        handle_2.read_with(cx, |view, _| {
            assert_eq!(
                view.events,
                vec![
                    "observed event 1".to_string(),
                    "observed event 2".to_string(),
                ]
            );
        });

        handle_2.update(cx, |view, _| {
            drop(handle_1);
            view.other.take();
        });

        cx.read(|cx| {
            assert_eq!(cx.views.len(), 2);
            assert!(cx.subscriptions.is_empty());
            assert!(cx.observations.is_empty());
        });
    }

    #[crate::test(self)]
    fn test_add_window(cx: &mut AppContext) {
        struct View {
            mouse_down_count: Arc<AtomicUsize>,
        }

        impl Entity for View {
            type Event = ();
        }

        impl super::View for View {
            fn render(&mut self, cx: &mut ViewContext<Self>) -> AnyElement<Self> {
                enum Handler {}
                let mouse_down_count = self.mouse_down_count.clone();
                MouseEventHandler::new::<Handler, _>(0, cx, |_, _| Empty::new())
                    .on_down(MouseButton::Left, move |_, _, _| {
                        mouse_down_count.fetch_add(1, SeqCst);
                    })
                    .into_any()
            }

            fn ui_name() -> &'static str {
                "View"
            }
        }

        let mouse_down_count = Arc::new(AtomicUsize::new(0));
        let window = cx.add_window(Default::default(), |_| View {
            mouse_down_count: mouse_down_count.clone(),
        });

        window.update(cx, |cx| {
            // Ensure window's root element is in a valid lifecycle state.
            cx.dispatch_event(
                Event::MouseDown(MouseButtonEvent {
                    position: Default::default(),
                    button: MouseButton::Left,
                    modifiers: Default::default(),
                    click_count: 1,
                    is_down: true,
                }),
                false,
            );
            assert_eq!(mouse_down_count.load(SeqCst), 1);
        });
    }

    #[crate::test(self)]
    fn test_entity_release_hooks(cx: &mut TestAppContext) {
        struct Model {
            released: Rc<Cell<bool>>,
        }

        struct View {
            released: Rc<Cell<bool>>,
        }

        impl Entity for Model {
            type Event = ();

            fn release(&mut self, _: &mut AppContext) {
                self.released.set(true);
            }
        }

        impl Entity for View {
            type Event = ();

            fn release(&mut self, _: &mut AppContext) {
                self.released.set(true);
            }
        }

        impl super::View for View {
            fn ui_name() -> &'static str {
                "View"
            }

            fn render(&mut self, _: &mut ViewContext<Self>) -> AnyElement<Self> {
                Empty::new().into_any()
            }
        }

        let model_released = Rc::new(Cell::new(false));
        let model_release_observed = Rc::new(Cell::new(false));
        let view_released = Rc::new(Cell::new(false));
        let view_release_observed = Rc::new(Cell::new(false));

        let model = cx.add_model(|_| Model {
            released: model_released.clone(),
        });
        let window = cx.add_window(|_| View {
            released: view_released.clone(),
        });
        let view = window.root(cx);

        assert!(!model_released.get());
        assert!(!view_released.get());

        cx.update(|cx| {
            cx.observe_release(&model, {
                let model_release_observed = model_release_observed.clone();
                move |_, _| model_release_observed.set(true)
            })
            .detach();
            cx.observe_release(&view, {
                let view_release_observed = view_release_observed.clone();
                move |_, _| view_release_observed.set(true)
            })
            .detach();
        });

        cx.update(move |_| {
            drop(model);
        });
        assert!(model_released.get());
        assert!(model_release_observed.get());

        drop(view);
        window.update(cx, |cx| cx.remove_window());
        assert!(view_released.get());
        assert!(view_release_observed.get());
    }

    #[crate::test(self)]
    fn test_view_events(cx: &mut TestAppContext) {
        struct Model;

        impl Entity for Model {
            type Event = String;
        }

        let window = cx.add_window(|_| TestView::default());
        let handle_1 = window.root(cx);
        let handle_2 = window.add_view(cx, |_| TestView::default());
        let handle_3 = cx.add_model(|_| Model);

        handle_1.update(cx, |_, cx| {
            cx.subscribe(&handle_2, move |me, emitter, event, cx| {
                me.events.push(event.clone());

                cx.subscribe(&emitter, |me, _, event, _| {
                    me.events.push(format!("{event} from inner"));
                })
                .detach();
            })
            .detach();

            cx.subscribe(&handle_3, |me, _, event, _| {
                me.events.push(event.clone());
            })
            .detach();
        });

        handle_2.update(cx, |_, c| c.emit("7".into()));
        handle_1.read_with(cx, |view, _| assert_eq!(view.events, ["7"]));

        handle_2.update(cx, |_, c| c.emit("5".into()));
        handle_1.read_with(cx, |view, _| {
            assert_eq!(view.events, ["7", "5", "5 from inner"])
        });

        handle_3.update(cx, |_, c| c.emit("9".into()));
        handle_1.read_with(cx, |view, _| {
            assert_eq!(view.events, ["7", "5", "5 from inner", "9"])
        });
    }

    #[crate::test(self)]
    fn test_global_events(cx: &mut AppContext) {
        #[derive(Clone, Debug, Eq, PartialEq)]
        struct GlobalEvent(u64);

        let events = Rc::new(RefCell::new(Vec::new()));
        let first_subscription;
        let second_subscription;

        {
            let events = events.clone();
            first_subscription = cx.subscribe_global(move |e: &GlobalEvent, _| {
                events.borrow_mut().push(("First", e.clone()));
            });
        }

        {
            let events = events.clone();
            second_subscription = cx.subscribe_global(move |e: &GlobalEvent, _| {
                events.borrow_mut().push(("Second", e.clone()));
            });
        }

        cx.update(|cx| {
            cx.emit_global(GlobalEvent(1));
            cx.emit_global(GlobalEvent(2));
        });

        drop(first_subscription);

        cx.update(|cx| {
            cx.emit_global(GlobalEvent(3));
        });

        drop(second_subscription);

        cx.update(|cx| {
            cx.emit_global(GlobalEvent(4));
        });

        assert_eq!(
            &*events.borrow(),
            &[
                ("First", GlobalEvent(1)),
                ("Second", GlobalEvent(1)),
                ("First", GlobalEvent(2)),
                ("Second", GlobalEvent(2)),
                ("Second", GlobalEvent(3)),
            ]
        );
    }

    #[crate::test(self)]
    fn test_global_events_emitted_before_subscription_in_same_update_cycle(cx: &mut AppContext) {
        let events = Rc::new(RefCell::new(Vec::new()));
        cx.update(|cx| {
            {
                let events = events.clone();
                drop(cx.subscribe_global(move |_: &(), _| {
                    events.borrow_mut().push("dropped before emit");
                }));
            }

            {
                let events = events.clone();
                cx.subscribe_global(move |_: &(), _| {
                    events.borrow_mut().push("before emit");
                })
                .detach();
            }

            cx.emit_global(());

            {
                let events = events.clone();
                cx.subscribe_global(move |_: &(), _| {
                    events.borrow_mut().push("after emit");
                })
                .detach();
            }
        });

        assert_eq!(*events.borrow(), ["before emit"]);
    }

    #[crate::test(self)]
    fn test_global_nested_events(cx: &mut AppContext) {
        #[derive(Clone, Debug, Eq, PartialEq)]
        struct GlobalEvent(u64);

        let events = Rc::new(RefCell::new(Vec::new()));

        {
            let events = events.clone();
            cx.subscribe_global(move |e: &GlobalEvent, cx| {
                events.borrow_mut().push(("Outer", e.clone()));

                if e.0 == 1 {
                    let events = events.clone();
                    cx.subscribe_global(move |e: &GlobalEvent, _| {
                        events.borrow_mut().push(("Inner", e.clone()));
                    })
                    .detach();
                }
            })
            .detach();
        }

        cx.update(|cx| {
            cx.emit_global(GlobalEvent(1));
            cx.emit_global(GlobalEvent(2));
            cx.emit_global(GlobalEvent(3));
        });
        cx.update(|cx| {
            cx.emit_global(GlobalEvent(4));
        });

        assert_eq!(
            &*events.borrow(),
            &[
                ("Outer", GlobalEvent(1)),
                ("Outer", GlobalEvent(2)),
                ("Outer", GlobalEvent(3)),
                ("Outer", GlobalEvent(4)),
                ("Inner", GlobalEvent(4)),
            ]
        );
    }

    #[crate::test(self)]
    fn test_global(cx: &mut AppContext) {
        type Global = usize;

        let observation_count = Rc::new(RefCell::new(0));
        let subscription = cx.observe_global::<Global, _>({
            let observation_count = observation_count.clone();
            move |_| {
                *observation_count.borrow_mut() += 1;
            }
        });

        assert!(!cx.has_global::<Global>());
        assert_eq!(cx.default_global::<Global>(), &0);
        assert_eq!(*observation_count.borrow(), 1);
        assert!(cx.has_global::<Global>());
        assert_eq!(
            cx.update_global::<Global, _, _>(|global, _| {
                *global = 1;
                "Update Result"
            }),
            "Update Result"
        );
        assert_eq!(*observation_count.borrow(), 2);
        assert_eq!(cx.global::<Global>(), &1);

        drop(subscription);
        cx.update_global::<Global, _, _>(|global, _| {
            *global = 2;
        });
        assert_eq!(*observation_count.borrow(), 2);

        type OtherGlobal = f32;

        let observation_count = Rc::new(RefCell::new(0));
        cx.observe_global::<OtherGlobal, _>({
            let observation_count = observation_count.clone();
            move |_| {
                *observation_count.borrow_mut() += 1;
            }
        })
        .detach();

        assert_eq!(
            cx.update_default_global::<OtherGlobal, _, _>(|global, _| {
                assert_eq!(global, &0.0);
                *global = 2.0;
                "Default update result"
            }),
            "Default update result"
        );
        assert_eq!(cx.global::<OtherGlobal>(), &2.0);
        assert_eq!(*observation_count.borrow(), 1);
    }

    #[crate::test(self)]
    fn test_dropping_subscribers(cx: &mut TestAppContext) {
        struct Model;

        impl Entity for Model {
            type Event = ();
        }

        let window = cx.add_window(|_| TestView::default());
        let observing_view = window.add_view(cx, |_| TestView::default());
        let emitting_view = window.add_view(cx, |_| TestView::default());
        let observing_model = cx.add_model(|_| Model);
        let observed_model = cx.add_model(|_| Model);

        observing_view.update(cx, |_, cx| {
            cx.subscribe(&emitting_view, |_, _, _, _| {}).detach();
            cx.subscribe(&observed_model, |_, _, _, _| {}).detach();
        });
        observing_model.update(cx, |_, cx| {
            cx.subscribe(&observed_model, |_, _, _, _| {}).detach();
        });

        cx.update(|_| {
            drop(observing_view);
            drop(observing_model);
        });

        emitting_view.update(cx, |_, cx| cx.emit(Default::default()));
        observed_model.update(cx, |_, cx| cx.emit(()));
    }

    #[crate::test(self)]
    fn test_view_emit_before_subscribe_in_same_update_cycle(cx: &mut AppContext) {
        let window = cx.add_window::<TestView, _>(Default::default(), |cx| {
            drop(cx.subscribe(&cx.handle(), {
                move |this, _, _, _| this.events.push("dropped before flush".into())
            }));
            cx.subscribe(&cx.handle(), {
                move |this, _, _, _| this.events.push("before emit".into())
            })
            .detach();
            cx.emit("the event".into());
            cx.subscribe(&cx.handle(), {
                move |this, _, _, _| this.events.push("after emit".into())
            })
            .detach();
            TestView { events: Vec::new() }
        });

        window.read_root_with(cx, |view, _| assert_eq!(view.events, ["before emit"]));
    }

    #[crate::test(self)]
    fn test_observe_and_notify_from_view(cx: &mut TestAppContext) {
        #[derive(Default)]
        struct Model {
            state: String,
        }

        impl Entity for Model {
            type Event = ();
        }

        let window = cx.add_window(|_| TestView::default());
        let view = window.root(cx);
        let model = cx.add_model(|_| Model {
            state: "old-state".into(),
        });

        view.update(cx, |_, c| {
            c.observe(&model, |me, observed, cx| {
                me.events.push(observed.read(cx).state.clone())
            })
            .detach();
        });

        model.update(cx, |model, cx| {
            model.state = "new-state".into();
            cx.notify();
        });
        view.read_with(cx, |view, _| assert_eq!(view.events, ["new-state"]));
    }

    #[crate::test(self)]
    fn test_view_notify_before_observe_in_same_update_cycle(cx: &mut AppContext) {
        let window = cx.add_window::<TestView, _>(Default::default(), |cx| {
            drop(cx.observe(&cx.handle(), {
                move |this, _, _| this.events.push("dropped before flush".into())
            }));
            cx.observe(&cx.handle(), {
                move |this, _, _| this.events.push("before notify".into())
            })
            .detach();
            cx.notify();
            cx.observe(&cx.handle(), {
                move |this, _, _| this.events.push("after notify".into())
            })
            .detach();
            TestView { events: Vec::new() }
        });

        window.read_root_with(cx, |view, _| assert_eq!(view.events, ["before notify"]));
    }

    #[crate::test(self)]
    fn test_notify_and_drop_observe_subscription_in_same_update_cycle(cx: &mut TestAppContext) {
        struct Model;
        impl Entity for Model {
            type Event = ();
        }

        let model = cx.add_model(|_| Model);
        let window = cx.add_window(|_| TestView::default());
        let view = window.root(cx);

        view.update(cx, |_, cx| {
            model.update(cx, |_, cx| cx.notify());
            drop(cx.observe(&model, move |this, _, _| {
                this.events.push("model notified".into());
            }));
            model.update(cx, |_, cx| cx.notify());
        });

        for _ in 0..3 {
            model.update(cx, |_, cx| cx.notify());
        }
        view.read_with(cx, |view, _| assert_eq!(view.events, Vec::<&str>::new()));
    }

    #[crate::test(self)]
    fn test_dropping_observers(cx: &mut TestAppContext) {
        struct Model;

        impl Entity for Model {
            type Event = ();
        }

        let window = cx.add_window(|_| TestView::default());
        let observing_view = window.add_view(cx, |_| TestView::default());
        let observing_model = cx.add_model(|_| Model);
        let observed_model = cx.add_model(|_| Model);

        observing_view.update(cx, |_, cx| {
            cx.observe(&observed_model, |_, _, _| {}).detach();
        });
        observing_model.update(cx, |_, cx| {
            cx.observe(&observed_model, |_, _, _| {}).detach();
        });

        cx.update(|_| {
            drop(observing_view);
            drop(observing_model);
        });

        observed_model.update(cx, |_, cx| cx.notify());
    }

    #[crate::test(self)]
    fn test_dropping_subscriptions_during_callback(cx: &mut TestAppContext) {
        struct Model;

        impl Entity for Model {
            type Event = u64;
        }

        // Events
        let observing_model = cx.add_model(|_| Model);
        let observed_model = cx.add_model(|_| Model);

        let events = Rc::new(RefCell::new(Vec::new()));

        observing_model.update(cx, |_, cx| {
            let events = events.clone();
            let subscription = Rc::new(RefCell::new(None));
            *subscription.borrow_mut() = Some(cx.subscribe(&observed_model, {
                let subscription = subscription.clone();
                move |_, _, e, _| {
                    subscription.borrow_mut().take();
                    events.borrow_mut().push(*e);
                }
            }));
        });

        observed_model.update(cx, |_, cx| {
            cx.emit(1);
            cx.emit(2);
        });

        assert_eq!(*events.borrow(), [1]);

        // Global Events
        #[derive(Clone, Debug, Eq, PartialEq)]
        struct GlobalEvent(u64);

        let events = Rc::new(RefCell::new(Vec::new()));

        {
            let events = events.clone();
            let subscription = Rc::new(RefCell::new(None));
            *subscription.borrow_mut() = Some(cx.subscribe_global({
                let subscription = subscription.clone();
                move |e: &GlobalEvent, _| {
                    subscription.borrow_mut().take();
                    events.borrow_mut().push(e.clone());
                }
            }));
        }

        cx.update(|cx| {
            cx.emit_global(GlobalEvent(1));
            cx.emit_global(GlobalEvent(2));
        });

        assert_eq!(*events.borrow(), [GlobalEvent(1)]);

        // Model Observation
        let observing_model = cx.add_model(|_| Model);
        let observed_model = cx.add_model(|_| Model);

        let observation_count = Rc::new(RefCell::new(0));

        observing_model.update(cx, |_, cx| {
            let observation_count = observation_count.clone();
            let subscription = Rc::new(RefCell::new(None));
            *subscription.borrow_mut() = Some(cx.observe(&observed_model, {
                let subscription = subscription.clone();
                move |_, _, _| {
                    subscription.borrow_mut().take();
                    *observation_count.borrow_mut() += 1;
                }
            }));
        });

        observed_model.update(cx, |_, cx| {
            cx.notify();
        });

        observed_model.update(cx, |_, cx| {
            cx.notify();
        });

        assert_eq!(*observation_count.borrow(), 1);

        // View Observation
        struct View;

        impl Entity for View {
            type Event = ();
        }

        impl super::View for View {
            fn render(&mut self, _: &mut ViewContext<Self>) -> AnyElement<Self> {
                Empty::new().into_any()
            }

            fn ui_name() -> &'static str {
                "View"
            }
        }

        let window = cx.add_window(|_| View);
        let observing_view = window.add_view(cx, |_| View);
        let observed_view = window.add_view(cx, |_| View);

        let observation_count = Rc::new(RefCell::new(0));
        observing_view.update(cx, |_, cx| {
            let observation_count = observation_count.clone();
            let subscription = Rc::new(RefCell::new(None));
            *subscription.borrow_mut() = Some(cx.observe(&observed_view, {
                let subscription = subscription.clone();
                move |_, _, _| {
                    subscription.borrow_mut().take();
                    *observation_count.borrow_mut() += 1;
                }
            }));
        });

        observed_view.update(cx, |_, cx| {
            cx.notify();
        });

        observed_view.update(cx, |_, cx| {
            cx.notify();
        });

        assert_eq!(*observation_count.borrow(), 1);

        // Global Observation
        let observation_count = Rc::new(RefCell::new(0));
        let subscription = Rc::new(RefCell::new(None));
        *subscription.borrow_mut() = Some(cx.observe_global::<(), _>({
            let observation_count = observation_count.clone();
            let subscription = subscription.clone();
            move |_| {
                subscription.borrow_mut().take();
                *observation_count.borrow_mut() += 1;
            }
        }));

        cx.update(|cx| {
            cx.default_global::<()>();
            cx.set_global(());
        });
        assert_eq!(*observation_count.borrow(), 1);
    }

    #[crate::test(self)]
    fn test_focus(cx: &mut TestAppContext) {
        struct View {
            name: String,
            events: Arc<Mutex<Vec<String>>>,
            child: Option<AnyViewHandle>,
        }

        impl Entity for View {
            type Event = ();
        }

        impl super::View for View {
            fn render(&mut self, cx: &mut ViewContext<Self>) -> AnyElement<Self> {
                self.child
                    .as_ref()
                    .map(|child| ChildView::new(child, cx).into_any())
                    .unwrap_or(Empty::new().into_any())
            }

            fn ui_name() -> &'static str {
                "View"
            }

            fn focus_in(&mut self, focused: AnyViewHandle, cx: &mut ViewContext<Self>) {
                if cx.handle().id() == focused.id() {
                    self.events.lock().push(format!("{} focused", &self.name));
                }
            }

            fn focus_out(&mut self, blurred: AnyViewHandle, cx: &mut ViewContext<Self>) {
                if cx.handle().id() == blurred.id() {
                    self.events.lock().push(format!("{} blurred", &self.name));
                }
            }
        }

        let view_events: Arc<Mutex<Vec<String>>> = Default::default();
        let window = cx.add_window(|_| View {
            events: view_events.clone(),
            name: "view 1".to_string(),
            child: None,
        });
        let view_1 = window.root(cx);
        let view_2 = window.update(cx, |cx| {
            let view_2 = cx.add_view(|_| View {
                events: view_events.clone(),
                name: "view 2".to_string(),
                child: None,
            });
            view_1.update(cx, |view_1, cx| {
                view_1.child = Some(view_2.clone().into_any());
                cx.notify();
            });
            view_2
        });

        let observed_events: Arc<Mutex<Vec<String>>> = Default::default();
        view_1.update(cx, |_, cx| {
            cx.observe_focus(&view_2, {
                let observed_events = observed_events.clone();
                move |this, view, focused, cx| {
                    let label = if focused { "focus" } else { "blur" };
                    observed_events.lock().push(format!(
                        "{} observed {}'s {}",
                        this.name,
                        view.read(cx).name,
                        label
                    ))
                }
            })
            .detach();
        });
        view_2.update(cx, |_, cx| {
            cx.observe_focus(&view_1, {
                let observed_events = observed_events.clone();
                move |this, view, focused, cx| {
                    let label = if focused { "focus" } else { "blur" };
                    observed_events.lock().push(format!(
                        "{} observed {}'s {}",
                        this.name,
                        view.read(cx).name,
                        label
                    ))
                }
            })
            .detach();
        });
        assert_eq!(mem::take(&mut *view_events.lock()), ["view 1 focused"]);
        assert_eq!(mem::take(&mut *observed_events.lock()), Vec::<&str>::new());

        view_1.update(cx, |_, cx| {
            // Ensure only the last focus event is honored.
            cx.focus(&view_2);
            cx.focus(&view_1);
            cx.focus(&view_2);
        });

        assert_eq!(
            mem::take(&mut *view_events.lock()),
            ["view 1 blurred", "view 2 focused"],
        );
        assert_eq!(
            mem::take(&mut *observed_events.lock()),
            [
                "view 2 observed view 1's blur",
                "view 1 observed view 2's focus"
            ]
        );

        view_1.update(cx, |_, cx| cx.focus(&view_1));
        assert_eq!(
            mem::take(&mut *view_events.lock()),
            ["view 2 blurred", "view 1 focused"],
        );
        assert_eq!(
            mem::take(&mut *observed_events.lock()),
            [
                "view 1 observed view 2's blur",
                "view 2 observed view 1's focus"
            ]
        );

        view_1.update(cx, |_, cx| cx.focus(&view_2));
        assert_eq!(
            mem::take(&mut *view_events.lock()),
            ["view 1 blurred", "view 2 focused"],
        );
        assert_eq!(
            mem::take(&mut *observed_events.lock()),
            [
                "view 2 observed view 1's blur",
                "view 1 observed view 2's focus"
            ]
        );

        println!("=====================");
        view_1.update(cx, |view, _| {
            drop(view_2);
            view.child = None;
        });
        assert_eq!(mem::take(&mut *view_events.lock()), ["view 1 focused"]);
        assert_eq!(mem::take(&mut *observed_events.lock()), Vec::<&str>::new());
    }

    #[crate::test(self)]
    fn test_deserialize_actions(cx: &mut AppContext) {
        #[derive(Clone, Debug, Deserialize, PartialEq, Eq)]
        pub struct ComplexAction {
            arg: String,
            count: usize,
        }

        actions!(test::something, [SimpleAction]);
        impl_actions!(test::something, [ComplexAction]);

        cx.add_global_action(move |_: &SimpleAction, _: &mut AppContext| {});
        cx.add_global_action(move |_: &ComplexAction, _: &mut AppContext| {});

        let action1 = cx
            .deserialize_action(
                "test::something::ComplexAction",
                Some(serde_json::from_str(r#"{"arg": "a", "count": 5}"#).unwrap()),
            )
            .unwrap();
        let action2 = cx
            .deserialize_action("test::something::SimpleAction", None)
            .unwrap();
        assert_eq!(
            action1.as_any().downcast_ref::<ComplexAction>().unwrap(),
            &ComplexAction {
                arg: "a".to_string(),
                count: 5,
            }
        );
        assert_eq!(
            action2.as_any().downcast_ref::<SimpleAction>().unwrap(),
            &SimpleAction
        );
    }

    #[crate::test(self)]
    fn test_dispatch_action(cx: &mut TestAppContext) {
        struct ViewA {
            id: usize,
            child: Option<AnyViewHandle>,
        }

        impl Entity for ViewA {
            type Event = ();
        }

        impl View for ViewA {
            fn render(&mut self, cx: &mut ViewContext<Self>) -> AnyElement<Self> {
                self.child
                    .as_ref()
                    .map(|child| ChildView::new(child, cx).into_any())
                    .unwrap_or(Empty::new().into_any())
            }

            fn ui_name() -> &'static str {
                "View"
            }
        }

        struct ViewB {
            id: usize,
            child: Option<AnyViewHandle>,
        }

        impl Entity for ViewB {
            type Event = ();
        }

        impl View for ViewB {
            fn render(&mut self, cx: &mut ViewContext<Self>) -> AnyElement<Self> {
                self.child
                    .as_ref()
                    .map(|child| ChildView::new(child, cx).into_any())
                    .unwrap_or(Empty::new().into_any())
            }

            fn ui_name() -> &'static str {
                "View"
            }
        }

        #[derive(Clone, Default, Deserialize, PartialEq)]
        pub struct Action(pub String);

        impl_actions!(test, [Action]);

        let actions = Rc::new(RefCell::new(Vec::new()));
        let observed_actions = Rc::new(RefCell::new(Vec::new()));

        cx.update(|cx| {
            cx.add_global_action({
                let actions = actions.clone();
                move |_: &Action, _: &mut AppContext| {
                    actions.borrow_mut().push("global".to_string());
                }
            });

            cx.add_action({
                let actions = actions.clone();
                move |view: &mut ViewA, action: &Action, cx| {
                    assert_eq!(action.0, "bar");
                    cx.propagate_action();
                    actions.borrow_mut().push(format!("{} a", view.id));
                }
            });

            cx.add_action({
                let actions = actions.clone();
                move |view: &mut ViewA, _: &Action, cx| {
                    if view.id != 1 {
                        cx.add_view(|cx| {
                            cx.propagate_action(); // Still works on a nested ViewContext
                            ViewB { id: 5, child: None }
                        });
                    }
                    actions.borrow_mut().push(format!("{} b", view.id));
                }
            });

            cx.add_action({
                let actions = actions.clone();
                move |view: &mut ViewB, _: &Action, cx| {
                    cx.propagate_action();
                    actions.borrow_mut().push(format!("{} c", view.id));
                }
            });

            cx.add_action({
                let actions = actions.clone();
                move |view: &mut ViewB, _: &Action, cx| {
                    cx.propagate_action();
                    actions.borrow_mut().push(format!("{} d", view.id));
                }
            });

            cx.capture_action({
                let actions = actions.clone();
                move |view: &mut ViewA, _: &Action, cx| {
                    cx.propagate_action();
                    actions.borrow_mut().push(format!("{} capture", view.id));
                }
            });

            cx.observe_actions({
                let observed_actions = observed_actions.clone();
                move |action_id, _| observed_actions.borrow_mut().push(action_id)
            })
            .detach();
        });

        let window = cx.add_window(|_| ViewA { id: 1, child: None });
        let view_1 = window.root(cx);
        let view_2 = window.update(cx, |cx| {
            let child = cx.add_view(|_| ViewB { id: 2, child: None });
            view_1.update(cx, |view, cx| {
                view.child = Some(child.clone().into_any());
                cx.notify();
            });
            child
        });
        let view_3 = window.update(cx, |cx| {
            let child = cx.add_view(|_| ViewA { id: 3, child: None });
            view_2.update(cx, |view, cx| {
                view.child = Some(child.clone().into_any());
                cx.notify();
            });
            child
        });
        let view_4 = window.update(cx, |cx| {
            let child = cx.add_view(|_| ViewB { id: 4, child: None });
            view_3.update(cx, |view, cx| {
                view.child = Some(child.clone().into_any());
                cx.notify();
            });
            child
        });

        window.update(cx, |cx| {
            cx.dispatch_action(Some(view_4.id()), &Action("bar".to_string()))
        });

        assert_eq!(
            *actions.borrow(),
            vec![
                "1 capture",
                "3 capture",
                "4 d",
                "4 c",
                "3 b",
                "3 a",
                "2 d",
                "2 c",
                "1 b"
            ]
        );
        assert_eq!(*observed_actions.borrow(), [Action::default().id()]);

        // Remove view_1, which doesn't propagate the action

        let window = cx.add_window(|_| ViewB { id: 2, child: None });
        let view_2 = window.root(cx);
        let view_3 = window.update(cx, |cx| {
            let child = cx.add_view(|_| ViewA { id: 3, child: None });
            view_2.update(cx, |view, cx| {
                view.child = Some(child.clone().into_any());
                cx.notify();
            });
            child
        });
        let view_4 = window.update(cx, |cx| {
            let child = cx.add_view(|_| ViewB { id: 4, child: None });
            view_3.update(cx, |view, cx| {
                view.child = Some(child.clone().into_any());
                cx.notify();
            });
            child
        });

        actions.borrow_mut().clear();
        window.update(cx, |cx| {
            cx.dispatch_action(Some(view_4.id()), &Action("bar".to_string()))
        });

        assert_eq!(
            *actions.borrow(),
            vec![
                "3 capture",
                "4 d",
                "4 c",
                "3 b",
                "3 a",
                "2 d",
                "2 c",
                "global"
            ]
        );
        assert_eq!(
            *observed_actions.borrow(),
            [Action::default().id(), Action::default().id()]
        );
    }

    #[crate::test(self)]
    fn test_dispatch_keystroke(cx: &mut AppContext) {
        #[derive(Clone, Deserialize, PartialEq)]
        pub struct Action(String);

        impl_actions!(test, [Action]);

        struct View {
            id: usize,
            keymap_context: KeymapContext,
            child: Option<AnyViewHandle>,
        }

        impl Entity for View {
            type Event = ();
        }

        impl super::View for View {
            fn render(&mut self, cx: &mut ViewContext<Self>) -> AnyElement<Self> {
                self.child
                    .as_ref()
                    .map(|child| ChildView::new(child, cx).into_any())
                    .unwrap_or(Empty::new().into_any())
            }

            fn ui_name() -> &'static str {
                "View"
            }

            fn update_keymap_context(&self, keymap: &mut KeymapContext, _: &AppContext) {
                *keymap = self.keymap_context.clone();
            }
        }

        impl View {
            fn new(id: usize) -> Self {
                View {
                    id,
                    keymap_context: KeymapContext::default(),
                    child: None,
                }
            }
        }

        let mut view_1 = View::new(1);
        let mut view_2 = View::new(2);
        let mut view_3 = View::new(3);
        view_1.keymap_context.add_identifier("a");
        view_2.keymap_context.add_identifier("a");
        view_2.keymap_context.add_identifier("b");
        view_3.keymap_context.add_identifier("a");
        view_3.keymap_context.add_identifier("b");
        view_3.keymap_context.add_identifier("c");

        let window = cx.add_window(Default::default(), |cx| {
            let view_2 = cx.add_view(|cx| {
                let view_3 = cx.add_view(|cx| {
                    cx.focus_self();
                    view_3
                });
                view_2.child = Some(view_3.into_any());
                view_2
            });
            view_1.child = Some(view_2.into_any());
            view_1
        });

        // This binding only dispatches an action on view 2 because that view will have
        // "a" and "b" in its context, but not "c".
        cx.add_bindings(vec![Binding::new(
            "a",
            Action("a".to_string()),
            Some("a && b && !c"),
        )]);

        cx.add_bindings(vec![Binding::new("b", Action("b".to_string()), None)]);

        // This binding only dispatches an action on views 2 and 3, because they have
        // a parent view with a in its context
        cx.add_bindings(vec![Binding::new(
            "c",
            Action("c".to_string()),
            Some("b > c"),
        )]);

        // This binding only dispatches an action on view 2, because they have
        // a parent view with a in its context
        cx.add_bindings(vec![Binding::new(
            "d",
            Action("d".to_string()),
            Some("a && !b > b"),
        )]);

        let actions = Rc::new(RefCell::new(Vec::new()));
        cx.add_action({
            let actions = actions.clone();
            move |view: &mut View, action: &Action, cx| {
                actions
                    .borrow_mut()
                    .push(format!("{} {}", view.id, action.0));

                if action.0 == "b" {
                    cx.propagate_action();
                }
            }
        });

        cx.add_global_action({
            let actions = actions.clone();
            move |action: &Action, _| {
                actions.borrow_mut().push(format!("global {}", action.0));
            }
        });

        window.update(cx, |cx| {
            cx.dispatch_keystroke(&Keystroke::parse("a").unwrap())
        });
        assert_eq!(&*actions.borrow(), &["2 a"]);
        actions.borrow_mut().clear();

        window.update(cx, |cx| {
            cx.dispatch_keystroke(&Keystroke::parse("b").unwrap());
        });

        assert_eq!(&*actions.borrow(), &["3 b", "2 b", "1 b", "global b"]);
        actions.borrow_mut().clear();

        window.update(cx, |cx| {
            cx.dispatch_keystroke(&Keystroke::parse("c").unwrap());
        });
        assert_eq!(&*actions.borrow(), &["3 c"]);
        actions.borrow_mut().clear();

        window.update(cx, |cx| {
            cx.dispatch_keystroke(&Keystroke::parse("d").unwrap());
        });
        assert_eq!(&*actions.borrow(), &["2 d"]);
        actions.borrow_mut().clear();
    }

    #[crate::test(self)]
    fn test_keystrokes_for_action(cx: &mut TestAppContext) {
        actions!(test, [Action1, Action2, Action3, GlobalAction]);

        struct View1 {
            child: ViewHandle<View2>,
        }
        struct View2 {}

        impl Entity for View1 {
            type Event = ();
        }
        impl Entity for View2 {
            type Event = ();
        }

        impl super::View for View1 {
            fn render(&mut self, cx: &mut ViewContext<Self>) -> AnyElement<Self> {
                ChildView::new(&self.child, cx).into_any()
            }
            fn ui_name() -> &'static str {
                "View1"
            }
        }
        impl super::View for View2 {
            fn render(&mut self, _: &mut ViewContext<Self>) -> AnyElement<Self> {
                Empty::new().into_any()
            }
            fn ui_name() -> &'static str {
                "View2"
            }
        }

        let window = cx.add_window(|cx| {
            let view_2 = cx.add_view(|cx| {
                cx.focus_self();
                View2 {}
            });
            View1 { child: view_2 }
        });
        let view_1 = window.root(cx);
        let view_2 = view_1.read_with(cx, |view, _| view.child.clone());

        cx.update(|cx| {
            cx.add_action(|_: &mut View1, _: &Action1, _cx| {});
            cx.add_action(|_: &mut View1, _: &Action3, _cx| {});
            cx.add_action(|_: &mut View2, _: &Action2, _cx| {});
            cx.add_global_action(|_: &GlobalAction, _| {});
            cx.add_bindings(vec![
                Binding::new("a", Action1, Some("View1")),
                Binding::new("b", Action2, Some("View1 > View2")),
                Binding::new("c", Action3, Some("View2")),
                Binding::new("d", GlobalAction, Some("View3")), // View 3 does not exist
            ]);
        });

        let view_1_id = view_1.id();
        view_1.update(cx, |_, cx| {
            view_2.update(cx, |_, cx| {
                // Sanity check
                let mut layout_cx = LayoutContext::new(cx);
                assert_eq!(
                    layout_cx
                        .keystrokes_for_action(view_1_id, &Action1)
                        .unwrap()
                        .as_slice(),
                    &[Keystroke::parse("a").unwrap()]
                );
                assert_eq!(
                    layout_cx
                        .keystrokes_for_action(view_2.id(), &Action2)
                        .unwrap()
                        .as_slice(),
                    &[Keystroke::parse("b").unwrap()]
                );
                assert_eq!(layout_cx.keystrokes_for_action(view_1.id(), &Action3), None);
                assert_eq!(
                    layout_cx
                        .keystrokes_for_action(view_2.id(), &Action3)
                        .unwrap()
                        .as_slice(),
                    &[Keystroke::parse("c").unwrap()]
                );

                // The 'a' keystroke propagates up the view tree from view_2
                // to view_1. The action, Action1, is handled by view_1.
                assert_eq!(
                    layout_cx
                        .keystrokes_for_action(view_2.id(), &Action1)
                        .unwrap()
                        .as_slice(),
                    &[Keystroke::parse("a").unwrap()]
                );

                // Actions that are handled below the current view don't have bindings
                assert_eq!(layout_cx.keystrokes_for_action(view_1_id, &Action2), None);

                // Actions that are handled in other branches of the tree should not have a binding
                assert_eq!(
                    layout_cx.keystrokes_for_action(view_2.id(), &GlobalAction),
                    None
                );
            });
        });

        // Check that global actions do not have a binding, even if a binding does exist in another view
        assert_eq!(
            &available_actions(window.into(), view_1.id(), cx),
            &[
                ("test::Action1", vec![Keystroke::parse("a").unwrap()]),
                ("test::Action3", vec![]),
                ("test::GlobalAction", vec![]),
            ],
        );

        // Check that view 1 actions and bindings are available even when called from view 2
        assert_eq!(
            &available_actions(window.into(), view_2.id(), cx),
            &[
                ("test::Action1", vec![Keystroke::parse("a").unwrap()]),
                ("test::Action2", vec![Keystroke::parse("b").unwrap()]),
                ("test::Action3", vec![Keystroke::parse("c").unwrap()]),
                ("test::GlobalAction", vec![]),
            ],
        );

        // Produces a list of actions and key bindings
        fn available_actions(
            window: AnyWindowHandle,
            view_id: usize,
            cx: &TestAppContext,
        ) -> Vec<(&'static str, Vec<Keystroke>)> {
            cx.available_actions(window.into(), view_id)
                .into_iter()
                .map(|(action_name, _, bindings)| {
                    (
                        action_name,
                        bindings
                            .iter()
                            .map(|binding| binding.keystrokes()[0].clone())
                            .collect::<Vec<_>>(),
                    )
                })
                .sorted_by(|(name1, _), (name2, _)| name1.cmp(name2))
                .collect()
        }
    }

    #[crate::test(self)]
    fn test_keystrokes_for_action_with_data(cx: &mut TestAppContext) {
        #[derive(Clone, Debug, Deserialize, PartialEq)]
        struct ActionWithArg {
            #[serde(default)]
            arg: bool,
        }

        struct View;
        impl super::Entity for View {
            type Event = ();
        }
        impl super::View for View {
            fn render(&mut self, _: &mut ViewContext<Self>) -> AnyElement<Self> {
                Empty::new().into_any()
            }
            fn ui_name() -> &'static str {
                "View"
            }
        }

        impl_actions!(test, [ActionWithArg]);

        let window = cx.add_window(|_| View);
        let view = window.root(cx);
        cx.update(|cx| {
            cx.add_global_action(|_: &ActionWithArg, _| {});
            cx.add_bindings(vec![
                Binding::new("a", ActionWithArg { arg: false }, None),
                Binding::new("shift-a", ActionWithArg { arg: true }, None),
            ]);
        });

        let actions = cx.available_actions(window.into(), view.id());
        assert_eq!(
            actions[0].1.as_any().downcast_ref::<ActionWithArg>(),
            Some(&ActionWithArg { arg: false })
        );
        assert_eq!(
            actions[0]
                .2
                .iter()
                .map(|b| b.keystrokes()[0].clone())
                .collect::<Vec<_>>(),
            vec![Keystroke::parse("a").unwrap()],
        );
    }

    #[crate::test(self)]
    async fn test_model_condition(cx: &mut TestAppContext) {
        struct Counter(usize);

        impl super::Entity for Counter {
            type Event = ();
        }

        impl Counter {
            fn inc(&mut self, cx: &mut ModelContext<Self>) {
                self.0 += 1;
                cx.notify();
            }
        }

        let model = cx.add_model(|_| Counter(0));

        let condition1 = model.condition(cx, |model, _| model.0 == 2);
        let condition2 = model.condition(cx, |model, _| model.0 == 3);
        smol::pin!(condition1, condition2);

        model.update(cx, |model, cx| model.inc(cx));
        assert_eq!(poll_once(&mut condition1).await, None);
        assert_eq!(poll_once(&mut condition2).await, None);

        model.update(cx, |model, cx| model.inc(cx));
        assert_eq!(poll_once(&mut condition1).await, Some(()));
        assert_eq!(poll_once(&mut condition2).await, None);

        model.update(cx, |model, cx| model.inc(cx));
        assert_eq!(poll_once(&mut condition2).await, Some(()));

        model.update(cx, |_, cx| cx.notify());
    }

    #[crate::test(self)]
    #[should_panic]
    async fn test_model_condition_timeout(cx: &mut TestAppContext) {
        struct Model;

        impl super::Entity for Model {
            type Event = ();
        }

        let model = cx.add_model(|_| Model);
        model.condition(cx, |_, _| false).await;
    }

    #[crate::test(self)]
    #[should_panic(expected = "model dropped with pending condition")]
    async fn test_model_condition_panic_on_drop(cx: &mut TestAppContext) {
        struct Model;

        impl super::Entity for Model {
            type Event = ();
        }

        let model = cx.add_model(|_| Model);
        let condition = model.condition(cx, |_, _| false);
        cx.update(|_| drop(model));
        condition.await;
    }

    #[crate::test(self)]
    async fn test_view_condition(cx: &mut TestAppContext) {
        struct Counter(usize);

        impl super::Entity for Counter {
            type Event = ();
        }

        impl super::View for Counter {
            fn ui_name() -> &'static str {
                "test view"
            }

            fn render(&mut self, _: &mut ViewContext<Self>) -> AnyElement<Self> {
                Empty::new().into_any()
            }
        }

        impl Counter {
            fn inc(&mut self, cx: &mut ViewContext<Self>) {
                self.0 += 1;
                cx.notify();
            }
        }

        let window = cx.add_window(|_| Counter(0));
        let view = window.root(cx);

        let condition1 = view.condition(cx, |view, _| view.0 == 2);
        let condition2 = view.condition(cx, |view, _| view.0 == 3);
        smol::pin!(condition1, condition2);

        view.update(cx, |view, cx| view.inc(cx));
        assert_eq!(poll_once(&mut condition1).await, None);
        assert_eq!(poll_once(&mut condition2).await, None);

        view.update(cx, |view, cx| view.inc(cx));
        assert_eq!(poll_once(&mut condition1).await, Some(()));
        assert_eq!(poll_once(&mut condition2).await, None);

        view.update(cx, |view, cx| view.inc(cx));
        assert_eq!(poll_once(&mut condition2).await, Some(()));
        view.update(cx, |_, cx| cx.notify());
    }

    #[crate::test(self)]
    #[should_panic]
    async fn test_view_condition_timeout(cx: &mut TestAppContext) {
        let window = cx.add_window(|_| TestView::default());
        window.root(cx).condition(cx, |_, _| false).await;
    }

    #[crate::test(self)]
    #[should_panic(expected = "view dropped with pending condition")]
    async fn test_view_condition_panic_on_drop(cx: &mut TestAppContext) {
        let window = cx.add_window(|_| TestView::default());
        let view = window.add_view(cx, |_| TestView::default());

        let condition = view.condition(cx, |_, _| false);
        cx.update(|_| drop(view));
        condition.await;
    }

    #[crate::test(self)]
    fn test_refresh_windows(cx: &mut TestAppContext) {
        struct View(usize);

        impl super::Entity for View {
            type Event = ();
        }

        impl super::View for View {
            fn ui_name() -> &'static str {
                "test view"
            }

            fn render(&mut self, _: &mut ViewContext<Self>) -> AnyElement<Self> {
                Empty::new().into_any_named(format!("render count: {}", post_inc(&mut self.0)))
            }
        }

        let window = cx.add_window(|_| View(0));
        let root_view = window.root(cx);
        window.update(cx, |cx| {
            assert_eq!(
                cx.window.rendered_views[&root_view.id()].name(),
                Some("render count: 0")
            );
        });

        let view = window.update(cx, |cx| {
            cx.refresh_windows();
            cx.add_view(|_| View(0))
        });

        window.update(cx, |cx| {
            assert_eq!(
                cx.window.rendered_views[&root_view.id()].name(),
                Some("render count: 1")
            );
            assert_eq!(
                cx.window.rendered_views[&view.id()].name(),
                Some("render count: 0")
            );
        });

        cx.update(|cx| cx.refresh_windows());

        window.update(cx, |cx| {
            assert_eq!(
                cx.window.rendered_views[&root_view.id()].name(),
                Some("render count: 2")
            );
            assert_eq!(
                cx.window.rendered_views[&view.id()].name(),
                Some("render count: 1")
            );
        });

        cx.update(|cx| {
            cx.refresh_windows();
            drop(view);
        });

        window.update(cx, |cx| {
            assert_eq!(
                cx.window.rendered_views[&root_view.id()].name(),
                Some("render count: 3")
            );
            assert_eq!(cx.window.rendered_views.len(), 1);
        });
    }

    #[crate::test(self)]
    async fn test_labeled_tasks(cx: &mut TestAppContext) {
        assert_eq!(None, cx.update(|cx| cx.active_labeled_tasks().next()));
        let (mut sender, mut receiver) = postage::oneshot::channel::<()>();
        let task = cx
            .update(|cx| cx.spawn_labeled("Test Label", |_| async move { receiver.recv().await }));

        assert_eq!(
            Some("Test Label"),
            cx.update(|cx| cx.active_labeled_tasks().next())
        );
        sender
            .send(())
            .await
            .expect("Could not send message to complete task");
        task.await;

        assert_eq!(None, cx.update(|cx| cx.active_labeled_tasks().next()));
    }

    #[crate::test(self)]
    async fn test_window_activation(cx: &mut TestAppContext) {
        struct View(&'static str);

        impl super::Entity for View {
            type Event = ();
        }

        impl super::View for View {
            fn ui_name() -> &'static str {
                "test view"
            }

            fn render(&mut self, _: &mut ViewContext<Self>) -> AnyElement<Self> {
                Empty::new().into_any()
            }
        }

        let events = Rc::new(RefCell::new(Vec::new()));
        let window_1 = cx.add_window(|cx: &mut ViewContext<View>| {
            cx.observe_window_activation({
                let events = events.clone();
                move |this, active, _| events.borrow_mut().push((this.0, active))
            })
            .detach();
            View("window 1")
        });
        assert_eq!(mem::take(&mut *events.borrow_mut()), [("window 1", true)]);

        let window_2 = cx.add_window(|cx: &mut ViewContext<View>| {
            cx.observe_window_activation({
                let events = events.clone();
                move |this, active, _| events.borrow_mut().push((this.0, active))
            })
            .detach();
            View("window 2")
        });
        assert_eq!(
            mem::take(&mut *events.borrow_mut()),
            [("window 1", false), ("window 2", true)]
        );

        let window_3 = cx.add_window(|cx: &mut ViewContext<View>| {
            cx.observe_window_activation({
                let events = events.clone();
                move |this, active, _| events.borrow_mut().push((this.0, active))
            })
            .detach();
            View("window 3")
        });
        assert_eq!(
            mem::take(&mut *events.borrow_mut()),
            [("window 2", false), ("window 3", true)]
        );

        window_2.simulate_activation(cx);
        assert_eq!(
            mem::take(&mut *events.borrow_mut()),
            [("window 3", false), ("window 2", true)]
        );

        window_1.simulate_activation(cx);
        assert_eq!(
            mem::take(&mut *events.borrow_mut()),
            [("window 2", false), ("window 1", true)]
        );

        window_3.simulate_activation(cx);
        assert_eq!(
            mem::take(&mut *events.borrow_mut()),
            [("window 1", false), ("window 3", true)]
        );

        window_3.simulate_activation(cx);
        assert_eq!(mem::take(&mut *events.borrow_mut()), []);
    }

    #[crate::test(self)]
    fn test_child_view(cx: &mut TestAppContext) {
        struct Child {
            rendered: Rc<Cell<bool>>,
            dropped: Rc<Cell<bool>>,
        }

        impl super::Entity for Child {
            type Event = ();
        }

        impl super::View for Child {
            fn ui_name() -> &'static str {
                "child view"
            }

            fn render(&mut self, _: &mut ViewContext<Self>) -> AnyElement<Self> {
                self.rendered.set(true);
                Empty::new().into_any()
            }
        }

        impl Drop for Child {
            fn drop(&mut self) {
                self.dropped.set(true);
            }
        }

        struct Parent {
            child: Option<ViewHandle<Child>>,
        }

        impl super::Entity for Parent {
            type Event = ();
        }

        impl super::View for Parent {
            fn ui_name() -> &'static str {
                "parent view"
            }

            fn render(&mut self, cx: &mut ViewContext<Self>) -> AnyElement<Self> {
                if let Some(child) = self.child.as_ref() {
                    ChildView::new(child, cx).into_any()
                } else {
                    Empty::new().into_any()
                }
            }
        }

        let child_rendered = Rc::new(Cell::new(false));
        let child_dropped = Rc::new(Cell::new(false));
        let window = cx.add_window(|cx| Parent {
            child: Some(cx.add_view(|_| Child {
                rendered: child_rendered.clone(),
                dropped: child_dropped.clone(),
            })),
        });
        let root_view = window.root(cx);
        assert!(child_rendered.take());
        assert!(!child_dropped.take());

        root_view.update(cx, |view, cx| {
            view.child.take();
            cx.notify();
        });
        assert!(!child_rendered.take());
        assert!(child_dropped.take());
    }

    #[derive(Default)]
    struct TestView {
        events: Vec<String>,
    }

    impl Entity for TestView {
        type Event = String;
    }

    impl View for TestView {
        fn ui_name() -> &'static str {
            "TestView"
        }

        fn render(&mut self, _: &mut ViewContext<Self>) -> AnyElement<Self> {
            Empty::new().into_any()
        }
    }
}<|MERGE_RESOLUTION|>--- conflicted
+++ resolved
@@ -3387,14 +3387,12 @@
             handler_depth = Some(contexts.len())
         }
 
-        let action_contexts = if let Some(depth) = handler_depth {
-            &contexts[depth..]
-        } else {
-            &contexts
-        };
-
-        self.keystroke_matcher
-            .keystrokes_for_action(action, action_contexts)
+        let handler_depth = handler_depth.unwrap_or(0);
+        (0..=handler_depth).find_map(|depth| {
+            let contexts = &contexts[depth..];
+            self.keystroke_matcher
+                .keystrokes_for_action(action, contexts)
+        })
     }
 
     fn notify_if_view_ancestors_change(&mut self, view_id: usize) {
@@ -3509,82 +3507,6 @@
     pub fn view_context(&mut self) -> &mut ViewContext<'a, 'b, V> {
         self.view_context
     }
-<<<<<<< HEAD
-=======
-
-    /// Return keystrokes that would dispatch the given action on the given view.
-    pub(crate) fn keystrokes_for_action(
-        &mut self,
-        view_id: usize,
-        action: &dyn Action,
-    ) -> Option<SmallVec<[Keystroke; 2]>> {
-        self.notify_if_view_ancestors_change(view_id);
-
-        let window = self.window_handle;
-        let mut contexts = Vec::new();
-        let mut handler_depth = None;
-        for (i, view_id) in self.ancestors(view_id).enumerate() {
-            if let Some(view_metadata) = self.views_metadata.get(&(window, view_id)) {
-                if let Some(actions) = self.actions.get(&view_metadata.type_id) {
-                    if actions.contains_key(&action.id()) {
-                        handler_depth = Some(i);
-                    }
-                }
-                contexts.push(view_metadata.keymap_context.clone());
-            }
-        }
-
-        if self.global_actions.contains_key(&action.id()) {
-            handler_depth = Some(contexts.len())
-        }
-
-        let handler_depth = handler_depth.unwrap_or(0);
-        (0..=handler_depth).find_map(|depth| {
-            let contexts = &contexts[depth..];
-            self.keystroke_matcher
-                .keystrokes_for_action(action, contexts)
-        })
-    }
-
-    fn notify_if_view_ancestors_change(&mut self, view_id: usize) {
-        let self_view_id = self.view_id;
-        self.views_to_notify_if_ancestors_change
-            .entry(view_id)
-            .or_default()
-            .push(self_view_id);
-    }
-
-    pub fn with_text_style<F, T>(&mut self, style: TextStyle, f: F) -> T
-    where
-        F: FnOnce(&mut Self) -> T,
-    {
-        self.push_text_style(style);
-        let result = f(self);
-        self.pop_text_style();
-        result
-    }
-}
-
-impl<'a, 'b, 'c, V> RenderContext<'a, 'b, V> for LayoutContext<'a, 'b, 'c, V> {
-    fn text_style(&self) -> TextStyle {
-        self.text_style_stack
-            .last()
-            .cloned()
-            .unwrap_or(TextStyle::default(&self.font_cache))
-    }
-
-    fn push_text_style(&mut self, style: TextStyle) {
-        self.text_style_stack.push(style);
-    }
-
-    fn pop_text_style(&mut self) {
-        self.text_style_stack.pop();
-    }
-
-    fn as_view_context(&mut self) -> &mut ViewContext<'a, 'b, V> {
-        &mut self.view_context
-    }
->>>>>>> 5d782b6c
 }
 
 impl<'a, 'b, 'c, V> Deref for LayoutContext<'a, 'b, 'c, V> {
