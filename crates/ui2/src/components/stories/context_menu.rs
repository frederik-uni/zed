use gpui::{actions, AnchorCorner, Render, View};
use story::Story;

use crate::prelude::*;
use crate::{right_click_menu, ContextMenu, Label};

actions!(context_menu, [PrintCurrentDate, PrintBestFood]);

fn build_menu(cx: &mut WindowContext, header: impl Into<SharedString>) -> View<ContextMenu> {
    ContextMenu::build(cx, |menu, _| {
        menu.header(header)
            .separator()
            .action("Print current time", Box::new(PrintCurrentDate))
            .entry("Print best food", Some(Box::new(PrintBestFood)), |cx| {
                cx.dispatch_action(Box::new(PrintBestFood))
            })
    })
}

pub struct ContextMenuStory;

impl Render for ContextMenuStory {
<<<<<<< HEAD
    type Output = Div;

    fn render(&mut self, _cx: &mut ViewContext<Self>) -> Self::Output {
=======
    fn render(&mut self, _cx: &mut ViewContext<Self>) -> impl Element {
>>>>>>> 81b03d37
        Story::container()
            .on_action(|_: &PrintCurrentDate, _| {
                println!("printing unix time!");
                if let Ok(unix_time) = std::time::UNIX_EPOCH.elapsed() {
                    println!("Current Unix time is {:?}", unix_time.as_secs());
                }
            })
            .on_action(|_: &PrintBestFood, _| {
                println!("burrito");
            })
            .flex()
            .flex_row()
            .justify_between()
            .child(
                div()
                    .flex()
                    .flex_col()
                    .justify_between()
                    .child(
                        right_click_menu("test2")
                            .trigger(Label::new("TOP LEFT"))
                            .menu(move |cx| build_menu(cx, "top left")),
                    )
                    .child(
                        right_click_menu("test1")
                            .trigger(Label::new("BOTTOM LEFT"))
                            .anchor(AnchorCorner::BottomLeft)
                            .attach(AnchorCorner::TopLeft)
                            .menu(move |cx| build_menu(cx, "bottom left")),
                    ),
            )
            .child(
                div()
                    .flex()
                    .flex_col()
                    .justify_between()
                    .child(
                        right_click_menu("test3")
                            .trigger(Label::new("TOP RIGHT"))
                            .anchor(AnchorCorner::TopRight)
                            .menu(move |cx| build_menu(cx, "top right")),
                    )
                    .child(
                        right_click_menu("test4")
                            .trigger(Label::new("BOTTOM RIGHT"))
                            .anchor(AnchorCorner::BottomRight)
                            .attach(AnchorCorner::TopRight)
                            .menu(move |cx| build_menu(cx, "bottom right")),
                    ),
            )
    }
}<|MERGE_RESOLUTION|>--- conflicted
+++ resolved
@@ -20,13 +20,7 @@
 pub struct ContextMenuStory;
 
 impl Render for ContextMenuStory {
-<<<<<<< HEAD
-    type Output = Div;
-
-    fn render(&mut self, _cx: &mut ViewContext<Self>) -> Self::Output {
-=======
     fn render(&mut self, _cx: &mut ViewContext<Self>) -> impl Element {
->>>>>>> 81b03d37
         Story::container()
             .on_action(|_: &PrintCurrentDate, _| {
                 println!("printing unix time!");
