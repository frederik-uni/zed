<<<<<<< HEAD
use gpui::{actions, relative, rems, Action, Styled};
use strum::EnumIter;

use crate::{h_stack, prelude::*, Icon, IconElement, IconSize};
=======
use crate::prelude::*;
use gpui::{Action, Div, IntoElement};
>>>>>>> 132ad598

#[derive(IntoElement, Clone)]
pub struct KeyBinding {
    /// A keybinding consists of a key and a set of modifier keys.
    /// More then one keybinding produces a chord.
    ///
    /// This should always contain at least one element.
    key_binding: gpui::KeyBinding,
}

impl RenderOnce for KeyBinding {
    type Rendered = Div;

<<<<<<< HEAD
    pub fn new(key_binding: gpui::KeyBinding) -> Self {
        Self { key_binding }
    }

    fn icon_for_key(key: &str) -> Option<Icon> {
        match key {
            "left" => Some(Icon::ArrowLeft),
            "right" => Some(Icon::ArrowRight),
            "up" => Some(Icon::ArrowUp),
            "down" => Some(Icon::ArrowDown),
            _ => None,
        }
    }

    fn render<V: 'static>(self, _view: &mut V, cx: &mut ViewContext<V>) -> impl Component<V> {
        h_stack()
            .flex_none()
            .gap_1()
=======
    fn render(self, cx: &mut WindowContext) -> Self::Rendered {
        div()
            .flex()
            .gap_2()
>>>>>>> 132ad598
            .children(self.key_binding.keystrokes().iter().map(|keystroke| {
                let key_icon = Self::icon_for_key(&keystroke.key);

                h_stack()
                    .flex_none()
                    .gap_0p5()
                    .bg(cx.theme().colors().element_background)
                    .p_0p5()
                    .rounded_sm()
                    .when(keystroke.modifiers.function, |el| el.child(Key::new("fn")))
                    .when(keystroke.modifiers.control, |el| {
                        el.child(KeyIcon::new(Icon::Control))
                    })
                    .when(keystroke.modifiers.alt, |el| {
                        el.child(KeyIcon::new(Icon::Option))
                    })
                    .when(keystroke.modifiers.command, |el| {
                        el.child(KeyIcon::new(Icon::Command))
                    })
                    .when(keystroke.modifiers.shift, |el| {
                        el.child(KeyIcon::new(Icon::Shift))
                    })
                    .when_some(key_icon, |el, icon| el.child(KeyIcon::new(icon)))
                    .when(key_icon.is_none(), |el| {
                        el.child(Key::new(keystroke.key.to_uppercase().clone()))
                    })
            }))
    }
}

impl KeyBinding {
    pub fn for_action(action: &dyn Action, cx: &mut WindowContext) -> Option<Self> {
        // todo! this last is arbitrary, we want to prefer users key bindings over defaults,
        // and vim over normal (in vim mode), etc.
        let key_binding = cx.bindings_for_action(action).last().cloned()?;
        Some(Self::new(key_binding))
    }

    pub fn new(key_binding: gpui::KeyBinding) -> Self {
        Self { key_binding }
    }
}

#[derive(IntoElement)]
pub struct Key {
    key: SharedString,
}

impl RenderOnce for Key {
    type Rendered = Div;

<<<<<<< HEAD
    fn render<V: 'static>(self, _view: &mut V, cx: &mut ViewContext<V>) -> impl Component<V> {
        let single_char = self.key.len() == 1;

=======
    fn render(self, cx: &mut WindowContext) -> Self::Rendered {
>>>>>>> 132ad598
        div()
            // .px_0p5()
            .py_0()
            .when(single_char, |el| {
                el.w(rems(14. / 16.)).flex().flex_none().justify_center()
            })
            .when(!single_char, |el| el.px_0p5())
            .h(rems(14. / 16.))
            // .rounded_md()
            .text_ui()
            .line_height(relative(1.))
            .text_color(cx.theme().colors().text)
            // .bg(cx.theme().colors().element_background)
            .child(self.key.clone())
    }
}

<<<<<<< HEAD
#[derive(Component)]
pub struct KeyIcon {
    icon: Icon,
}

impl KeyIcon {
    pub fn new(icon: Icon) -> Self {
        Self { icon }
    }

    fn render<V: 'static>(self, _view: &mut V, cx: &mut ViewContext<V>) -> impl Component<V> {
        div()
            .w(rems(14. / 16.))
            // .bg(cx.theme().colors().element_background)
            .child(IconElement::new(self.icon).size(IconSize::Small))
    }
}

// NOTE: The order the modifier keys appear in this enum impacts the order in
// which they are rendered in the UI.
#[derive(Debug, PartialEq, Eq, PartialOrd, Ord, Hash, Clone, Copy, EnumIter)]
pub enum ModifierKey {
    Control,
    Alt, // Option
    Shift,
    Command,
}

actions!(NoAction);

pub fn binding(key: &str) -> gpui::KeyBinding {
    gpui::KeyBinding::new(key, NoAction {}, None)
}

#[cfg(feature = "stories")]
pub use stories::*;

#[cfg(feature = "stories")]
mod stories {
    use super::*;
    pub use crate::KeyBinding;
    use crate::{binding, Story};
    use gpui::{Div, Render};
    use itertools::Itertools;
    pub struct KeybindingStory;

    impl Render for KeybindingStory {
        type Element = Div<Self>;

        fn render(&mut self, cx: &mut ViewContext<Self>) -> Self::Element {
            let all_modifier_permutations =
                ["ctrl", "alt", "cmd", "shift"].into_iter().permutations(2);

            Story::container(cx)
                .child(Story::title_for::<_, KeyBinding>(cx))
                .child(Story::label(cx, "Single Key"))
                .child(KeyBinding::new(binding("Z")))
                .child(Story::label(cx, "Single Key with Modifier"))
                .child(
                    div()
                        .flex()
                        .gap_3()
                        .child(KeyBinding::new(binding("ctrl-c")))
                        .child(KeyBinding::new(binding("alt-c")))
                        .child(KeyBinding::new(binding("cmd-c")))
                        .child(KeyBinding::new(binding("shift-c"))),
                )
                .child(Story::label(cx, "Single Key with Modifier (Permuted)"))
                .child(
                    div().flex().flex_col().children(
                        all_modifier_permutations
                            .chunks(4)
                            .into_iter()
                            .map(|chunk| {
                                div()
                                    .flex()
                                    .gap_4()
                                    .py_3()
                                    .children(chunk.map(|permutation| {
                                        KeyBinding::new(binding(&*(permutation.join("-") + "-x")))
                                    }))
                            }),
                    ),
                )
                .child(Story::label(cx, "Single Key with All Modifiers"))
                .child(KeyBinding::new(binding("ctrl-alt-cmd-shift-z")))
                .child(Story::label(cx, "Chord"))
                .child(KeyBinding::new(binding("a z")))
                .child(Story::label(cx, "Chord with Modifier"))
                .child(KeyBinding::new(binding("ctrl-a shift-z")))
                .child(KeyBinding::new(binding("fn-s")))
        }
=======
impl Key {
    pub fn new(key: impl Into<SharedString>) -> Self {
        Self { key: key.into() }
>>>>>>> 132ad598
    }
}<|MERGE_RESOLUTION|>--- conflicted
+++ resolved
@@ -1,12 +1,5 @@
-<<<<<<< HEAD
-use gpui::{actions, relative, rems, Action, Styled};
-use strum::EnumIter;
-
-use crate::{h_stack, prelude::*, Icon, IconElement, IconSize};
-=======
 use crate::prelude::*;
 use gpui::{Action, Div, IntoElement};
->>>>>>> 132ad598
 
 #[derive(IntoElement, Clone)]
 pub struct KeyBinding {
@@ -20,57 +13,20 @@
 impl RenderOnce for KeyBinding {
     type Rendered = Div;
 
-<<<<<<< HEAD
-    pub fn new(key_binding: gpui::KeyBinding) -> Self {
-        Self { key_binding }
-    }
-
-    fn icon_for_key(key: &str) -> Option<Icon> {
-        match key {
-            "left" => Some(Icon::ArrowLeft),
-            "right" => Some(Icon::ArrowRight),
-            "up" => Some(Icon::ArrowUp),
-            "down" => Some(Icon::ArrowDown),
-            _ => None,
-        }
-    }
-
-    fn render<V: 'static>(self, _view: &mut V, cx: &mut ViewContext<V>) -> impl Component<V> {
-        h_stack()
-            .flex_none()
-            .gap_1()
-=======
     fn render(self, cx: &mut WindowContext) -> Self::Rendered {
         div()
             .flex()
             .gap_2()
->>>>>>> 132ad598
             .children(self.key_binding.keystrokes().iter().map(|keystroke| {
-                let key_icon = Self::icon_for_key(&keystroke.key);
-
-                h_stack()
-                    .flex_none()
-                    .gap_0p5()
-                    .bg(cx.theme().colors().element_background)
-                    .p_0p5()
-                    .rounded_sm()
+                div()
+                    .flex()
+                    .gap_1()
                     .when(keystroke.modifiers.function, |el| el.child(Key::new("fn")))
-                    .when(keystroke.modifiers.control, |el| {
-                        el.child(KeyIcon::new(Icon::Control))
-                    })
-                    .when(keystroke.modifiers.alt, |el| {
-                        el.child(KeyIcon::new(Icon::Option))
-                    })
-                    .when(keystroke.modifiers.command, |el| {
-                        el.child(KeyIcon::new(Icon::Command))
-                    })
-                    .when(keystroke.modifiers.shift, |el| {
-                        el.child(KeyIcon::new(Icon::Shift))
-                    })
-                    .when_some(key_icon, |el, icon| el.child(KeyIcon::new(icon)))
-                    .when(key_icon.is_none(), |el| {
-                        el.child(Key::new(keystroke.key.to_uppercase().clone()))
-                    })
+                    .when(keystroke.modifiers.control, |el| el.child(Key::new("^")))
+                    .when(keystroke.modifiers.alt, |el| el.child(Key::new("⌥")))
+                    .when(keystroke.modifiers.command, |el| el.child(Key::new("⌘")))
+                    .when(keystroke.modifiers.shift, |el| el.child(Key::new("⇧")))
+                    .child(Key::new(keystroke.key.clone()))
             }))
     }
 }
@@ -96,127 +52,20 @@
 impl RenderOnce for Key {
     type Rendered = Div;
 
-<<<<<<< HEAD
-    fn render<V: 'static>(self, _view: &mut V, cx: &mut ViewContext<V>) -> impl Component<V> {
-        let single_char = self.key.len() == 1;
-
-=======
     fn render(self, cx: &mut WindowContext) -> Self::Rendered {
->>>>>>> 132ad598
         div()
-            // .px_0p5()
+            .px_2()
             .py_0()
-            .when(single_char, |el| {
-                el.w(rems(14. / 16.)).flex().flex_none().justify_center()
-            })
-            .when(!single_char, |el| el.px_0p5())
-            .h(rems(14. / 16.))
-            // .rounded_md()
-            .text_ui()
-            .line_height(relative(1.))
+            .rounded_md()
+            .text_ui_sm()
             .text_color(cx.theme().colors().text)
-            // .bg(cx.theme().colors().element_background)
+            .bg(cx.theme().colors().element_background)
             .child(self.key.clone())
     }
 }
 
-<<<<<<< HEAD
-#[derive(Component)]
-pub struct KeyIcon {
-    icon: Icon,
-}
-
-impl KeyIcon {
-    pub fn new(icon: Icon) -> Self {
-        Self { icon }
-    }
-
-    fn render<V: 'static>(self, _view: &mut V, cx: &mut ViewContext<V>) -> impl Component<V> {
-        div()
-            .w(rems(14. / 16.))
-            // .bg(cx.theme().colors().element_background)
-            .child(IconElement::new(self.icon).size(IconSize::Small))
-    }
-}
-
-// NOTE: The order the modifier keys appear in this enum impacts the order in
-// which they are rendered in the UI.
-#[derive(Debug, PartialEq, Eq, PartialOrd, Ord, Hash, Clone, Copy, EnumIter)]
-pub enum ModifierKey {
-    Control,
-    Alt, // Option
-    Shift,
-    Command,
-}
-
-actions!(NoAction);
-
-pub fn binding(key: &str) -> gpui::KeyBinding {
-    gpui::KeyBinding::new(key, NoAction {}, None)
-}
-
-#[cfg(feature = "stories")]
-pub use stories::*;
-
-#[cfg(feature = "stories")]
-mod stories {
-    use super::*;
-    pub use crate::KeyBinding;
-    use crate::{binding, Story};
-    use gpui::{Div, Render};
-    use itertools::Itertools;
-    pub struct KeybindingStory;
-
-    impl Render for KeybindingStory {
-        type Element = Div<Self>;
-
-        fn render(&mut self, cx: &mut ViewContext<Self>) -> Self::Element {
-            let all_modifier_permutations =
-                ["ctrl", "alt", "cmd", "shift"].into_iter().permutations(2);
-
-            Story::container(cx)
-                .child(Story::title_for::<_, KeyBinding>(cx))
-                .child(Story::label(cx, "Single Key"))
-                .child(KeyBinding::new(binding("Z")))
-                .child(Story::label(cx, "Single Key with Modifier"))
-                .child(
-                    div()
-                        .flex()
-                        .gap_3()
-                        .child(KeyBinding::new(binding("ctrl-c")))
-                        .child(KeyBinding::new(binding("alt-c")))
-                        .child(KeyBinding::new(binding("cmd-c")))
-                        .child(KeyBinding::new(binding("shift-c"))),
-                )
-                .child(Story::label(cx, "Single Key with Modifier (Permuted)"))
-                .child(
-                    div().flex().flex_col().children(
-                        all_modifier_permutations
-                            .chunks(4)
-                            .into_iter()
-                            .map(|chunk| {
-                                div()
-                                    .flex()
-                                    .gap_4()
-                                    .py_3()
-                                    .children(chunk.map(|permutation| {
-                                        KeyBinding::new(binding(&*(permutation.join("-") + "-x")))
-                                    }))
-                            }),
-                    ),
-                )
-                .child(Story::label(cx, "Single Key with All Modifiers"))
-                .child(KeyBinding::new(binding("ctrl-alt-cmd-shift-z")))
-                .child(Story::label(cx, "Chord"))
-                .child(KeyBinding::new(binding("a z")))
-                .child(Story::label(cx, "Chord with Modifier"))
-                .child(KeyBinding::new(binding("ctrl-a shift-z")))
-                .child(KeyBinding::new(binding("fn-s")))
-        }
-=======
 impl Key {
     pub fn new(key: impl Into<SharedString>) -> Self {
         Self { key: key.into() }
->>>>>>> 132ad598
     }
 }